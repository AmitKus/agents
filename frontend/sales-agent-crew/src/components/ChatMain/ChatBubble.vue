<template>
  <div v-if="showBubble">
    <!-- Handle streaming events -->
    <li v-if="props.streamingEvents" class="relative px-4 items-start gap-x-2 sm:gap-x-4">
      <div class="w-full relative flex items-center">
        <UserAvatar :type="provider" />   
        <div class="grow relative text-start space-y-3">
          <!-- Card -->
          <div class="inline-block">
            <div class="relative p-4 flex items-center capitalize space-y-3 font-inter font-semibold text-[16px] leading-[18px] tracking-[0px] text-center capitalize">
              {{ provider==="sambanova"?"SambaNova":provider }} Agent
            </div>
          </div>
        </div>
      </div>
      <div class="w-full bg-white">          
        <!-- Minimalist Real-time Status Line -->
        <div class="flex items-start justify-between p-3 bg-gray-50 rounded-t-lg border-b status-bar">
          <div class="flex items-start space-x-3 flex-1">
            <div class="flex items-center space-x-2">
            </div>
            <div v-if="isStreamingResponse" class="text-sm text-gray-700 transition-all duration-300">
              {{ finalStatusSummary }}
            </div>
            <div v-else class="text-sm text-gray-700 whitespace-pre-line transition-all duration-300">
              <span class="inline-flex items-start space-x-1">
                <span>{{ currentStreamingStatus }}</span>
                <span v-if="showSearchingAnimation" class="flex space-x-0.5 mt-1">
                  <div class="w-1 h-1 bg-gray-400 rounded-full animate-bounce" style="animation-delay: 0s"></div>
                  <div class="w-1 h-1 bg-gray-400 rounded-full animate-bounce" style="animation-delay: 0.1s"></div>
                  <div class="w-1 h-1 bg-gray-400 rounded-full animate-bounce" style="animation-delay: 0.2s"></div>
                </span>
              </span>
            </div>
          </div>
          
          <button
            v-if="hasCompletedEvents || isStreamingResponse"
            @click="toggleAuditLog"
            class="text-xs text-gray-500 hover:text-gray-700 flex items-center space-x-1 hover:bg-gray-200 px-2 py-1 rounded transition-all duration-200"
          >
            <span>{{ showAuditLog ? 'Hide' : 'Show' }} details</span>
            <svg
              :class="{ 'rotate-180': showAuditLog }"
              class="w-3 h-3 transition-transform duration-200"
              viewBox="0 0 24 24"
              fill="none"
              stroke="currentColor"
            >
              <path d="M19 9l-7 7-7-7" />
            </svg>
          </button>
        </div>



        <!-- Artifacts/Charts (if available and not using Daytona sidebar) -->
        <div 
          v-if="hasArtifacts && !isDaytonaActive"
          class="p-3 bg-purple-50 border-b"
        >
          <div class="text-xs font-medium text-purple-800 mb-2">Generated Artifacts</div>
          <div class="grid grid-cols-2 gap-2">
            <div
              v-for="artifact in artifacts"
              :key="artifact.id"
              class="p-2 bg-white rounded border border-purple-200 cursor-pointer hover:border-purple-400"
              @click="openArtifact(artifact)"
            >
              <div class="flex items-center space-x-2">
                <div class="w-8 h-8 bg-purple-500 rounded flex items-center justify-center">
                  <span class="text-xs text-white">◆</span>
                </div>
                <div>
                  <div class="text-xs font-medium text-gray-900">{{ artifact.title }}</div>
                  <div class="text-xs text-gray-500">Click to view</div>
                </div>
              </div>
            </div>
          </div>
        </div>

        <!-- Comprehensive Audit Log (collapsible) -->
        <div 
          v-if="showAuditLog && hasCompletedEvents"
          class="p-3 bg-gray-50 border-b max-h-96 overflow-y-auto"
        >
          <div class="text-xs font-medium text-gray-600 mb-3">Comprehensive Audit Log</div>
          
          <div class="space-y-3">
            <div
              v-for="event in auditLogEvents"
              :key="event.id"
              class="border-l-2 border-gray-200 pl-3"
            >
              <div class="flex items-start space-x-2">
                <div :class="event.dotClass" class="w-2 h-2 rounded-full mt-1 flex-shrink-0"></div>
                <div class="flex-1 min-w-0">
                  <div class="flex items-center justify-between">
                    <span class="text-xs font-medium text-gray-900">{{ event.title }}</span>
                    <span class="text-xs text-gray-400">{{ formatEventTime(event.timestamp) }}</span>
                  </div>
                  <div v-if="event.details" class="text-xs text-gray-600 mt-1">{{ event.details }}</div>
                  <!-- Sub-bullets for sources -->
                  <div v-if="event.subItems && event.subItems.length > 0" class="mt-2 ml-4 space-y-1">
                    <div
                      v-for="subItem in event.subItems"
                      :key="subItem.id"
                      class="flex items-start space-x-1"
                    >
                      <span class="text-xs text-gray-400 mt-0.5">•</span>
                      <div class="text-xs text-gray-600">
                        <span class="font-medium">{{ subItem.title }}</span>
                        <span v-if="subItem.domain" class="text-gray-500 ml-1">({{ subItem.domain }})</span>
                      </div>
                    </div>
                  </div>
                  <div class="text-xs text-gray-400 mt-1">
                    <span class="bg-gray-100 px-1 rounded">{{ event.event }}</span>
                    <span v-if="event.type" class="bg-blue-100 px-1 rounded ml-1">{{ event.type }}</span>
                  </div>
                </div>
              </div>
            </div>
          </div>
        </div>

        <!-- Model usage cards -->
        <div v-if="workflowData && workflowData.length" class="px-3 pt-3 pb-1 bg-gray-50 border-b">
          <div class="flex items-start justify-between">
            <div class="flex-1">
              <WorkflowDataItem :workflowData="workflowData" />
            </div>
          </div>
        </div>

        <!-- Actual Streaming Response Content -->
        <div class="p-4">
          <!-- Always use markdown rendering for text content to ensure consistent formatting -->
          <div class="prose prose-sm max-w-none">
            <div 
              v-if="streamingResponseContent && typeof streamingResponseContent === 'string'"
              class="text-gray-800"
              v-html="renderMarkdown(streamingResponseContent)"
            ></div>
          </div>

          <!-- Inline Sources (minimalist) - MOVED TO AFTER RESPONSE -->
          <div v-if="toolSources && toolSources.length > 0" class="mt-4">
            <div class="flex flex-wrap gap-2">
              <template v-for="source in toolSources" :key="source?.url || source?.title || 'unknown'">
                <a
                  v-if="source && source.url"
                  :href="source.url"
                  target="_blank"
                  rel="noopener noreferrer"
                  class="inline-flex items-center gap-1.5 px-2.5 py-1.5 bg-gray-50 hover:bg-gray-100 rounded-lg text-xs text-gray-700 hover:text-gray-900 transition-colors border border-gray-200 hover:border-gray-300"
                >
                  <span v-if="source.type === 'web'">○</span>
                  <span v-else-if="source.type === 'arxiv'">▫</span>
                  <span v-else>•</span>
                  <span class="truncate max-w-[180px]">{{ source.title || 'Untitled' }}</span>
                  <span v-if="source.domain && source.domain !== source.title && source.type === 'web'" class="text-gray-500 text-xs">
                    • {{ source.domain }}
                  </span>
                  <svg class="w-3 h-3 opacity-50" fill="none" stroke="currentColor" viewBox="0 0 24 24">
                    <path stroke-linecap="round" stroke-linejoin="round" stroke-width="2" d="M10 6H6a2 2 0 00-2 2v10a2 2 0 002 2h10a2 2 0 002-2v-4M14 4h6m0 0v6m0-6L10 14"></path>
                  </svg>
                </a>
                <div
                  v-else-if="source && !source.url"
                  class="inline-flex items-center gap-1.5 px-2.5 py-1.5 bg-gray-50 rounded-lg text-xs text-gray-700 border border-gray-200"
                >
                  <span v-if="source.type === 'web'">○</span>
                  <span v-else-if="source.type === 'arxiv'">▫</span>
                  <span v-else>•</span>
                  <span class="truncate max-w-[180px]">{{ source.title || 'Untitled' }}</span>
                </div>
              </template>
            </div>
          </div>
          
          <!-- Artifacts Display (hidden when Daytona sidebar is active) -->
          <div v-if="artifacts.length > 0 && !isDaytonaActive" class="mt-4">
            <div class="flex flex-wrap gap-2">
              <button
                v-for="artifact in artifacts"
                :key="artifact.id"
                @click="openArtifact(artifact)"
                class="inline-flex items-center gap-2 px-3 py-2 bg-blue-50 hover:bg-blue-100 border border-blue-200 rounded-lg text-sm text-blue-800 hover:text-blue-900 transition-colors"
              >
                <svg class="w-4 h-4" fill="none" stroke="currentColor" viewBox="0 0 24 24">
                  <path stroke-linecap="round" stroke-linejoin="round" stroke-width="2" d="M9 19v-6a2 2 0 00-2-2H5a2 2 0 00-2 2v6a2 2 0 002 2h2a2 2 0 002-2zm0 0V9a2 2 0 012-2h2a2 2 0 012 2v10m-6 0a2 2 0 002 2h2a2 2 0 002-2m0 0V5a2 2 0 012-2h2a2 2 0 012 2v14a2 2 0 01-2 2h-2a2 2 0 01-2-2z"></path>
                </svg>
                {{ artifact.title }}
              </button>
            </div>
          </div>
          
          <!-- Final Response Component for specialized responses (financial_analysis_end, etc.) -->
          <div v-if="finalResponseComponent && finalResponseData">
            <component :is="finalResponseComponent" :parsed="finalResponseData" :isSharedConversation="isSharedConversation" :shareToken="shareToken" />
          </div>
          


          <!-- Daytona Status Indicator and Controls -->
          <div v-if="isDaytonaActive" class="mt-4">
            <div class="inline-flex items-center gap-2 px-3 py-2 bg-white border border-primary-brandColor rounded-lg text-sm text-primary-brandColor">
              <svg class="w-4 h-4" fill="none" stroke="currentColor" viewBox="0 0 24 24">
                <path stroke-linecap="round" stroke-linejoin="round" stroke-width="2" d="M10 20l4-16m4 4l4 4-4 4M6 16l-4-4 4-4"></path>
              </svg>
              <span class="font-medium">{{ showDaytonaSidebar ? 'Code analysis running in Canvas' : 'Data analysis available' }}</span>
              
              <!-- Reopen button when sidebar is closed -->
              <button
                v-if="!showDaytonaSidebar"
                @click="reopenDaytonaSidebar"
                class="inline-flex items-center gap-1 px-2 py-1 bg-primary-50 hover:bg-primary-100 rounded text-xs font-medium transition-colors"
                title="Open Daytona Sandbox"
              >
                <svg class="w-3 h-3" fill="none" stroke="currentColor" viewBox="0 0 24 24">
                  <path stroke-linecap="round" stroke-linejoin="round" stroke-width="2" d="M15 12a3 3 0 11-6 0 3 3 0 016 0z"></path>
                  <path stroke-linecap="round" stroke-linejoin="round" stroke-width="2" d="M2.458 12C3.732 7.943 7.523 5 12 5c4.478 0 8.268 2.943 9.542 7-1.274 4.057-5.064 7-9.542 7-4.477 0-8.268-2.943-9.542-7z"></path>
                </svg>
                Open
              </button>
              
              <!-- Sidebar active indicator -->
              <svg v-else class="w-3 h-3 text-blue-600" fill="none" stroke="currentColor" viewBox="0 0 24 24">
                <path stroke-linecap="round" stroke-linejoin="round" stroke-width="2" d="M9 5l7 7-7 7"></path>
              </svg>
            </div>
          </div>

          <!-- PDF Download Button for Deep Research - Moved to bottom -->
          <div v-if="deepResearchPdfFileId" class="mt-4 flex justify-center">
            <button 
              @click="downloadPdf(deepResearchPdfFileId, 'deep_research_report.pdf')"
              class="inline-flex items-center gap-2 px-4 py-2 bg-gray-600 hover:bg-gray-700 rounded-lg text-sm text-white font-medium transition-colors shadow-sm hover:shadow-md"
            >
              <svg class="w-4 h-4" fill="none" stroke="currentColor" viewBox="0 0 24 24">
                <path stroke-linecap="round" stroke-linejoin="round" stroke-width="2" d="M12 10v6m0 0l-3-3m3 3l3-3m2 8H7a2 2 0 01-2-2V5a2 2 0 012-2h5.586a1 1 0 01.707.293l5.414 5.414a1 1 0 01.293.707V19a2 2 0 01-2 2z"></path>
              </svg>
              Download PDF Report
            </button>
          </div>
        </div>
      </div>
    </li>

    <!-- Human/User message -->
    <li
      v-else-if="isUserMessage" 
      class="flex px-4 items-center gap-x-2 sm:gap-x-4"
    >
      <div class="grow text-end space-y-3">
        <!-- Card -->
        <div class="inline-block flex justify-end">
          <div class="text-sm text-left color-primary-brandGray max-w-[80%] w-auto space-y-2">
            <!-- Handle content array format -->
            <template v-if="userMessageContent.length > 0">
              <template v-for="(item, index) in userMessageContent" :key="index">
                <!-- Text content -->
                <p v-if="item.type === 'text'">
                  {{ item.text }}
                </p>
                <!-- Image content -->
                <div v-else-if="item.type === 'image_url'">
                  <img 
                    :src="item.image_url.url" 
                    alt="User uploaded image"
                    class="max-w-xs max-h-48 rounded-lg shadow-sm object-contain mt-2"
                  />
                </div>
              </template>
            </template>
            <!-- Fallback for simple text format -->
            <p v-else>
              {{ parsedData.message || parsedData.content || props.data }}
            </p>
          </div>
        </div>
        <!-- End Card -->
      </div>
      <UserAvatar :type="'user'" />
    </li>
    
    <!-- For all other cases -->
    <li v-else class="relative px-4 items-start gap-x-2 sm:gap-x-4">
      <div class="w-full relative flex items-center">
        <UserAvatar :type="provider" />   
        <div class="grow relative text-start space-y-3">
          <!-- Card -->
          <div class="inline-block">
            <div class="relative p-4 flex items-center capitalize space-y-3 font-inter font-semibold text-[16px] leading-[18px] tracking-[0px] text-center capitalize">
              {{ provider==="sambanova"?"SambaNova":provider }} Agent
              <!-- Menu button: visible on hover -->
              <button
                v-if="parsedData?.agent_type==='sales_leads'||parsedData?.agent_type==='financial_analysis'||parsedData?.agent_type==='deep_research'"
                type="button"
                class="group-hover:opacity-100 transition-opacity duration-200"
                @click.stop="toggleMenu"
                @mousedown.stop
                aria-label="Open menu"
              >
                <svg class="w-5 h-5" viewBox="0 0 24 24" fill="none" stroke="#667085" stroke-width="2" stroke-linecap="round" stroke-linejoin="round">
                  <circle cx="12" cy="5" r="1" />
                  <circle cx="12" cy="12" r="1" />
                  <circle cx="12" cy="19" r="1" />
                </svg>
              </button>
              
              <!-- Popover menu -->
              <div
                v-if="activeMenu"
                class="absolute right-1 top-8 bg-white border border-gray-200 shadow-lg rounded z-30"
                @click.stop
              >
                <button
                  class="flex items-center w-full px-4 py-2 hover:bg-gray-100 text-left"
                  @click="generatePDFFromHtml"
                >
                  <svg class="w-5 h-5 mr-2" viewBox="0 0 24 24" fill="none" stroke="#667085" stroke-width="2" stroke-linecap="round" stroke-linejoin="round">
                    <path d="M21 15v4a2 2 0 0 1-2 2H5a2 2 0 0 1-2-2v-4" />
                    <polyline points="7 10 12 15 17 10" />
                    <line x1="12" y1="15" x2="12" y2="3" />
                  </svg>
                  Download PDF
                </button>
              </div>
            </div>
          </div>
        </div>
      </div>
      <div v-if="selectedComponent" class="w-full bg-white">          
        <!-- Main response component -->
        <component :id="'chat-'+messageId" :is="selectedComponent" :parsed="parsedData" />
      </div>
    </li>

    <!-- Daytona Sidebar and Artifact Canvas now managed at ChatView level -->
  </div>
</template>
  
  <script setup>
<<<<<<< HEAD
import { computed, defineProps, ref,watch,nextTick, provide, defineEmits } from 'vue'
import { useAuth0 } from '@auth0/auth0-vue'

import UserAvatar from '@/components/Common/UIComponents/UserAvtar.vue'
=======
  import { computed, ref, watch, nextTick, provide } from 'vue'
import { useRoute } from 'vue-router'
  
  import UserAvatar from '@/components/Common/UIComponents/UserAvtar.vue'
>>>>>>> de2fb4aa
  import WorkflowDataItem from '@/components/ChatMain/WorkflowDataItem.vue'
  import { getComponentByAgentType } from '@/utils/componentUtils.js'

// Icons for streaming timeline
import {
  ClockIcon,
  MagnifyingGlassIcon,
  ChatBubbleLeftRightIcon,
  CheckCircleIcon
} from '@heroicons/vue/24/outline'


  import html2canvas from "html2canvas";
import jsPDF from "jspdf";
import html2pdf from 'html2pdf.js'
import { renderMarkdown } from '@/utils/markdownRenderer'

// Auth0 composable
const { getAccessTokenSilently } = useAuth0()
import { isFinalAgentType } from '@/utils/globalFunctions.js'


  function fetchProvider() {
    // Check if workflowData is an array and has elements
    if (!props.workflowData || !Array.isArray(props.workflowData)) {
      return null;
    }
    for (let i = 0; i < props.workflowData.length; i++) {
      if (props.workflowData[i].hasOwnProperty('llm_provider')) {
        return props.workflowData[i].llm_provider;
      }
    }
    // Return null if no object with 'llm_provider' is found
    return null;
  }
  
 

  const formattedDuration=(duration) =>{
      // Format duration to 2 decimal places
      return duration?.toFixed(2);
    }
  
  function getTextAfterLastSlash(str) {
    if (!str) return ''
    if (!str.includes('/')) return str
    return str.substring(str.lastIndexOf('/') + 1)
  }
  
  // Define props
  const props = defineProps({
    data: {
      type: String,
      required: true
    },
    event: {
      type: String,
      required: true
    },
    plannerText: {
      type: String,
      required: true
    },
    provider: {
      type: String,
      required: true
    },
    messageId: {
      type: String,
      required: true
    },
    currentMsgId: {
      type: String,
      required: false,
      default: ''
    },
  
  workflowData: {
    type: Array,
    required: false,
    default: () => []
  },
  
  streamingEvents: {
    type: Array,
    default: null
  },
  
  isLoading: {
    type: Boolean,
    default: false
  },
  
  sidebarOpen: {
    type: Boolean,
    default: false
  },
  
  isInDeepResearch: {
    type: Boolean,
    default: false
  },
  
  isInDataScience: {
    type: Boolean,
    default: false
  },
  
  // Add props for shared conversation context
  isSharedConversation: {
    type: Boolean,
    default: false
  },
  
  shareToken: {
    type: String,
    default: ''
  }
  
  })
  
  // Sidebar management moved to ChatView level
  
  // Define emits for communicating with parent ChatView
  const emit = defineEmits(['open-daytona-sidebar', 'open-artifact-canvas'])
  
  // Parse the JSON string safely
  const parsedData = computed(() => {
    if (!props.data) return {}
    try {
      const parsed = JSON.parse(props.data)
      return parsed || {}
    } catch (error) {
      console.error('Error parsing data in ChatBubble:', error)
      return {}
    }
  })
  
  // Choose which sub-component to display based on agent_type
  const selectedComponent = computed(() => {
    return getComponentByAgentType(parsedData.value.agent_type)
  })
  
  // Define isOpen; if not passed as prop, define it as a ref
  const isOpen = ref(false)  // adjust as needed; for instance, based on statusText or other logic
  const collapsed = ref(true)
function toggleCollapse() {
  collapsed.value = !collapsed.value
}

// Add refs for UI state
const activeMenu = ref(false)
const showAuditLog = ref(false)

// Toggle functions
function toggleMenu() {
  activeMenu.value = !activeMenu.value
}

function toggleAuditLog() {
  showAuditLog.value = !showAuditLog.value
}

// Sidebar state now managed at ChatView level

// Functions to communicate with ChatView for sidebar control
function openArtifact(artifact) {
  emit('open-artifact-canvas', artifact)
}

function reopenDaytonaSidebar() {
  console.log('ChatBubble: Reopening Daytona sidebar, emitting event...')
  // Pass the specific streaming events from this message
  emit('open-daytona-sidebar', props.streamingEvents)
  console.log('ChatBubble: Event emitted')
}

// Detect Daytona usage for showing controls - ENHANCED FOR LOADED CONVERSATIONS
const isDaytonaActive = computed(() => {
  if (!props.streamingEvents || !Array.isArray(props.streamingEvents)) {
    // For loaded conversations, check if any workflow data indicates Daytona usage
    if (props.workflowData && props.workflowData.length > 0) {
      return props.workflowData.some(item => 
        item.tool_name === 'DaytonaCodeSandbox' || 
        item.task === 'code_execution' ||
        item.agent_name === 'Daytona Sandbox'
      );
    }
    return false;
  }
  
  return props.streamingEvents.some(event => {
    // Check for Daytona tool calls in streaming content
    if (event.event === 'llm_stream_chunk' && event.data?.content) {
      return event.data.content.includes('<tool>DaytonaCodeSandbox</tool>')
    }
    
    // Check for Daytona tool results
    if (event.event === 'agent_completion' && event.data?.name === 'DaytonaCodeSandbox') {
      return true
    }
    
    // Check our custom flag for loaded conversations
    if (event.isDaytonaRelated) {
      return true
    }
    
    return false
  })
})

// Get artifacts for display (keeping the existing computed property)
const artifacts = computed(() => {
  if (!props.streamingEvents) return []
  
  const charts = []
  
  props.streamingEvents.forEach(event => {
    if (event.event === 'agent_completion' && 
        event.data.name === 'DaytonaCodeSandbox' &&
        event.data.content) {
      
      const content = event.data.content
      const chartMatches = content.match(/!\[Chart \d+\]\(attachment:([^)]+)\)/g)
      
      if (chartMatches) {
        chartMatches.forEach((match, index) => {
          const idMatch = match.match(/attachment:([^)]+)/)
          if (idMatch) {
            charts.push({
              id: idMatch[1],
              title: `Chart ${index + 1}`,
              type: 'chart',
              details: 'Generated from data analysis'
            })
          }
        })
      }
    }
  })
  
  return charts
})

// Extract streaming response content with better parsing
const streamingResponseContent = computed(() => {
  if (!props.streamingEvents || !Array.isArray(props.streamingEvents)) return ''
  
  try {
    // First, look for the final completed response (react_end, financial_analysis_end, sales_leads_end, deep_research_interrupt)
    for (let i = props.streamingEvents.length - 1; i >= 0; i--) {
      const event = props.streamingEvents[i]
      if (!event || !event.data) continue
      
      const agentType = getAgentType(event)
      if (event.event === 'agent_completion' && 
          isFinalAgentType(agentType)) {
        // Special handling for final agent types that have specialized components
        // Don't show in streaming content as they have their own specialized components
        if (agentType === 'financial_analysis_end' || 
            agentType === 'sales_leads_end' || 
            agentType === 'deep_research_end' || 
            agentType === 'react_end' ||
            agentType === 'data_science_end') {
          return ''
        }
        // For deep_research_interrupt and other final responses, ensure content is a string
        const content = event.data?.content || event.content || ''
        return typeof content === 'string' ? content : ''
      }
    }
  } catch (error) {
    console.error('Error processing streaming content:', error)
    return ''
  }
  
  // Default behavior for non-deep-research flows
  // If no completed response, find the largest streaming content that's not a tool call
  let bestContent = ''
  let maxLength = 0
  
  props.streamingEvents.forEach(event => {
    if (event.event === 'llm_stream_chunk' && 
        event.data.content && 
        !event.data.content.includes('<tool>') && 
        !event.data.content.includes('<subgraph>') &&
        event.data.content.trim()) {
      
      const content = event.data.content.trim()

      if (props.isInDeepResearch || props.isInDataScience) {
        return ''
      }

      // Prefer longer content as it's likely the main response
      if (content.length > maxLength) {
        maxLength = content.length
        bestContent = content
      }
    }
  })
  
  return bestContent
})

// Get the final response component based on the agent_type
const finalResponseComponent = computed(() => {
  if (!props.streamingEvents || !Array.isArray(props.streamingEvents)) return null
  
  try {
    // Look for the final agent_completion event with a specific agent_type
    for (let i = props.streamingEvents.length - 1; i >= 0; i--) {
      const event = props.streamingEvents[i]
      if (!event || event.event !== 'agent_completion') continue
      
      const agentType = getAgentType(event)
      
      const component = getComponentByAgentType(agentType)
      // Only return specific end components, skip others
      if (['financial_analysis_end', 'sales_leads_end', 'react_end', 'deep_research_end', 'data_science_end'].includes(agentType)) {
        return component
      }
    }
  } catch (error) {
    console.error('Error getting final response component:', error)
  }
  
  return null
})

// Get the final response data formatted for the component
const finalResponseData = computed(() => {
  if (!props.streamingEvents) return {}
  
  // Look for the final agent_completion event with the response data
  for (let i = props.streamingEvents.length - 1; i >= 0; i--) {
    const event = props.streamingEvents[i]
    // Robust agent_type detection to ensure real-time updates
    const agentType = getAgentType(event)
    if (event.event === 'agent_completion' &&
        isFinalAgentType(agentType)) {
      try {
        const content = event.data?.content || event.content || ''
        
        // If content is structured JSON, parse it and use specialized component
        if (typeof content === 'string' && content.trim().startsWith('{') && content.trim().endsWith('}')) {
          return { content: JSON.parse(content) }
        }
        
        // For markdown content, return it directly so AssistantEndComponent can render it
        return { content: content }
      } catch (error) {
        console.error('Error parsing final response data:', error)
        return { content: event.data?.content || event.content || '' }
      }
    }
  }
  
  return {}
})



// Extract sources from tool results with proper titles and domains
const toolSources = computed(() => {
  if (!props.streamingEvents || !Array.isArray(props.streamingEvents)) return []
  
  const sources = []
  
  props.streamingEvents.forEach(event => {
    // Handle Tavily sources - multiple formats for real-time vs persistence
    if (event.event === 'agent_completion') {
      // Format 1: LiberalFunctionMessage with name = 'search_tavily'
      if (event.data.type === 'LiberalFunctionMessage' && event.data.name === 'search_tavily') {
        let sourcesArray = []
        
        // Parse sources from different possible formats
        if (Array.isArray(event.data.content)) {
          sourcesArray = event.data.content
        } else if (typeof event.data.content === 'string') {
          sourcesArray = parsePythonStyleJSON(event.data.content)
          if (!Array.isArray(sourcesArray)) {
            sourcesArray = []
          }
        }
        
        if (sourcesArray.length > 0) {
          sourcesArray.forEach(source => {
            let displayTitle = 'Unknown Source'
            let domain = ''
            
            // Try to get title first, fallback to domain
            if (source.title && source.title.trim()) {
              displayTitle = source.title.trim()
            } else if (source.url) {
              try {
                const url = new URL(source.url)
                domain = url.hostname.replace('www.', '')
                displayTitle = domain
              } catch {
                displayTitle = source.url
              }
            }
            
            // Extract domain for icon/display
            if (source.url) {
              try {
                domain = new URL(source.url).hostname.replace('www.', '')
              } catch {
                domain = 'web'
              }
            }
            
            sources.push({
              title: displayTitle || 'Untitled',
              domain: domain || '',
              url: source.url || '',
              content: source.content ? source.content.substring(0, 200) + '...' : '',
              type: 'web'
            })
          })
        }
      }
      // Format 2: agent_type = 'tool_response' (for persistence)
      else if (event.data.agent_type === 'tool_response' && event.data.content) {
        let sourcesArray = []
        
        if (typeof event.data.content === 'string') {
          sourcesArray = parsePythonStyleJSON(event.data.content)
          if (!Array.isArray(sourcesArray)) {
            sourcesArray = []
          }
        }
        
        if (sourcesArray.length > 0) {
          sourcesArray.forEach(source => {
            let displayTitle = 'Unknown Source'
            let domain = ''
            
            if (source.title && source.title.trim()) {
              displayTitle = source.title.trim()
            } else if (source.url) {
              try {
                const url = new URL(source.url)
                domain = url.hostname.replace('www.', '')
                displayTitle = domain
              } catch {
                displayTitle = source.url
              }
            }
            
            if (source.url) {
              try {
                domain = new URL(source.url).hostname.replace('www.', '')
              } catch {
                domain = 'web'
              }
            }
            
            sources.push({
              title: displayTitle || 'Untitled',
              domain: domain || '',
              url: source.url || '',
              content: source.content ? source.content.substring(0, 200) + '...' : '',
              type: 'web'
            })
          })
        }
      }
      // Handle arXiv sources
      else if (event.data.name === 'arxiv') {
        // Parse arXiv results - remove the broken URL construction
        const content = event.data.content || ''
        const papers = content.split('Published:').slice(1)
        
        papers.forEach(paper => {
          const titleMatch = paper.match(/Title: ([^\n]+)/)
          const authorsMatch = paper.match(/Authors: ([^\n]+)/)
          const urlMatch = paper.match(/URL: ([^\n]+)/)
          const publishedMatch = paper.match(/Published: ([^\n]+)/)
          
          if (titleMatch) {
            // Only use actual URLs from the content, don't construct fake ones
            const arxivUrl = urlMatch ? urlMatch[1].trim() : ''
            
            sources.push({
              title: titleMatch[1].trim() || 'Untitled Paper',
              authors: authorsMatch ? authorsMatch[1].trim() : '',
              domain: 'arxiv.org',
              url: arxivUrl, // This might be empty if no URL is provided
              content: paper.substring(0, 300) + '...',
              type: 'arxiv',
              published: publishedMatch ? publishedMatch[1].trim() : ''
            })
          }
        })
      }
    }
  })
  
  
  return sources.slice(0, 5) // Limit to 5 sources for UI
})

// Check for charts/artifacts
const hasArtifacts = computed(() => {
  if (!props.streamingEvents) return false
  
  return props.streamingEvents.some(event => 
    event.event === 'agent_completion' && 
    event.data.name === 'DaytonaCodeSandbox' &&
    event.data.content &&
    event.data.content.includes('![Chart')
  )
})

// Modal state for artifact display already defined below

function formatEventTime(timestamp) {
  return new Date(timestamp).toLocaleTimeString([], { 
    hour: '2-digit', 
    minute: '2-digit',
    second: '2-digit'
  })
}



function getStatusBadgeClass(status) {
  const classes = {
    'executing': 'bg-blue-100 text-blue-800',
    'completed': 'bg-green-100 text-green-800',
    'pending': 'bg-yellow-100 text-yellow-800',
    'error': 'bg-red-100 text-red-800'
  }
  return classes[status] || 'bg-gray-100 text-gray-800'
}


  const headerConfig = ref({
  // Replace with your actual SVG markup string or generate one dynamically
  SVGMarkup: `
    <svg
      class="logo shrink-0 p-1 rounded-sm"
      width="37"
      height="38"
      viewBox="0 0 37 38"
      fill="none"
      xmlns="http://www.w3.org/2000/svg"
    >
      <defs>
        <linearGradient
          id="brandGradient"
          gradientUnits="userSpaceOnUse"
          x1="0"
          y1="0"
          x2="1000"
          y2="0"
        >
          <!-- Animate x2 to create a moving effect -->
          <animate
            attributeName="x2"
            from="1000"
            to="0"
            dur="5s"
            repeatCount="indefinite"
          />
          <stop offset="0%" stop-color="#EE7624" />
          <stop offset="100%" stop-color="#EE7624" />
        </linearGradient>
      </defs>
      <path
        d="M36.0662 37.4535H34.0626V12.6172C34.0653 10.0763 33.0744 7.63742 31.3063 5.83311C29.5381 4.02879 27.1363 3.00558 24.6253 2.98684H11.441C8.96466 2.98684 6.58972 3.98224 4.83867 5.75407C3.08761 7.5259 2.10388 9.929 2.10388 12.4347C2.10388 14.9405 3.08761 17.3436 4.83867 19.1155C6.58972 20.8873 8.96466 21.8827 11.441 21.8827H12.6933C13.2616 21.8008 13.8407 21.8433 14.3912 22.0075C14.9419 22.1716 15.4512 22.4536 15.8848 22.8342C16.3184 23.2149 16.6661 23.6853 16.9044 24.2137C17.1427 24.7421 17.266 25.3162 17.266 25.897C17.266 26.4778 17.1427 27.0519 16.9044 27.5803C16.6661 28.1087 16.3184 28.5792 15.8848 28.9598C15.4512 29.3405 14.9419 29.6224 14.3912 29.7866C13.8407 29.9507 13.2616 29.9933 12.6933 29.9114H1.52588e-05V27.8839H12.7234C12.9897 27.9033 13.2571 27.8669 13.5089 27.7771C13.7606 27.6874 13.9915 27.546 14.1869 27.362C14.3824 27.1779 14.5383 26.9551 14.6449 26.7074C14.7514 26.4598 14.8064 26.1925 14.8064 25.9224C14.8064 25.6522 14.7514 25.3849 14.6449 25.1373C14.5383 24.8896 14.3824 24.6668 14.1869 24.4827C13.9915 24.2987 13.7606 24.1573 13.5089 24.0676C13.2571 23.9777 12.9897 23.9414 12.7234 23.9608H11.4711C8.44285 23.9716 5.53412 22.7661 3.38345 20.6089C1.23277 18.4517 0.0159207 15.5192 1.52588e-05 12.4551C0.0159198 9.39534 1.23035 6.46691 3.37697 4.31192C5.52359 2.15694 8.4272 0.951297 11.4511 0.959391H24.6453C27.6819 0.991395 30.5836 2.2331 32.7215 4.41533C34.8594 6.59757 36.0611 9.54446 36.0662 12.6172V37.4535Z"
        fill="url(#brandGradient)"
      />
      <path
        d="M32.2893 37.4537H30.2856V12.6174C30.2886 11.096 29.7014 9.63408 28.6505 8.546C27.5995 7.45791 26.1686 6.83051 24.6653 6.79865H11.441C9.95838 6.79865 8.53648 7.39461 7.4881 8.45542C6.43972 9.51624 5.85075 10.955 5.85075 12.4553C5.85075 13.9554 6.43972 15.3942 7.4881 16.455C8.53648 17.5158 9.95838 18.1118 11.441 18.1118H11.5512L12.7735 18.2436C14.7928 18.2517 16.7263 19.0711 18.1486 20.5217C19.5708 21.9722 20.3654 23.935 20.3574 25.9783C20.3494 28.0216 19.5396 29.978 18.106 31.4172C16.6725 32.8564 14.7327 33.6603 12.7134 33.6522H0V31.6247H12.7234C14.206 31.6247 15.628 31.0288 16.6763 29.968C17.7246 28.9072 18.3136 27.4684 18.3136 25.9681C18.3136 24.468 17.7246 23.0292 16.6763 21.9684C15.628 20.9076 14.206 20.3116 12.7234 20.3116H12.6132L11.401 20.1798C10.401 20.1798 9.41097 19.9805 8.4872 19.5933C7.56343 19.2062 6.72407 18.6386 6.01704 17.9233C5.31002 17.2079 4.74918 16.3585 4.36653 15.4238C3.9839 14.4891 3.78696 13.4873 3.78696 12.4755C3.78696 11.4638 3.9839 10.4619 4.36653 9.52719C4.74918 8.59247 5.31002 7.74315 6.01704 7.02774C6.72407 6.31233 7.56343 5.74484 8.4872 5.35766C9.41097 4.97048 10.401 4.7712 11.401 4.7712H24.6453C26.6845 4.80577 28.6286 5.6498 30.0586 7.12132C31.4885 8.59285 32.2896 10.574 32.2893 12.6377V37.4537Z"
        fill="url(#brandGradient)"
      />
      <path
        d="M12.7234 37.4535H0V35.426H12.7234C15.1998 35.426 17.5747 34.4306 19.3257 32.6588C21.0767 30.887 22.0605 28.4839 22.0605 25.9781C22.0605 23.4723 21.0767 21.0693 19.3257 19.2975C17.5747 17.5256 15.1998 16.5302 12.7234 16.5302H11.4711C10.9028 16.6121 10.3237 16.5696 9.77312 16.4054C9.22251 16.2412 8.71317 15.9593 8.27959 15.5787C7.84601 15.1981 7.49831 14.7276 7.26001 14.1992C7.02172 13.6707 6.8984 13.0966 6.8984 12.5158C6.8984 11.935 7.02172 11.3609 7.26001 10.8325C7.49831 10.3042 7.84601 9.83368 8.27959 9.45304C8.71317 9.0724 9.22251 8.79046 9.77312 8.62629C10.3237 8.46212 10.9028 8.41956 11.4711 8.5015H24.6453C25.7198 8.53061 26.7406 8.98378 27.4894 9.76418C28.2381 10.5446 28.6556 11.5903 28.6527 12.6781V37.4535H26.649V12.6172C26.6551 12.0793 26.4569 11.5595 26.0952 11.1652C25.7336 10.771 25.2359 10.5323 24.7054 10.4986H11.441C11.1747 10.4791 10.9073 10.5155 10.6555 10.6053C10.4037 10.6951 10.1729 10.8365 9.97744 11.0205C9.78207 11.2045 9.62616 11.4273 9.51958 11.675C9.413 11.9227 9.358 12.19 9.358 12.4601C9.358 12.7303 9.413 12.9975 9.51958 13.2452C9.62616 13.4929 9.78207 13.7157 9.97744 13.8997C10.1729 14.0838 10.4037 14.2252 10.6555 14.3149C10.9073 14.4047 11.1747 14.441 11.441 14.4217H12.6933C15.7117 14.4176 18.6081 15.627 20.7452 17.7838C22.8824 19.9407 24.0853 22.8681 24.0892 25.9223C24.0932 28.9766 22.898 31.9072 20.7665 34.0698C18.635 36.2322 15.7418 37.4494 12.7234 37.4535Z"
        fill="url(#brandGradient)"
      />
      <path
        d="M12.7234 37.4535H0V35.426H12.7234C15.1998 35.426 17.5747 34.4306 19.3257 32.6588C21.0767 30.887 22.0605 28.4839 22.0605 25.9781C22.0605 23.4723 21.0767 21.0693 19.3257 19.2975C17.5747 17.5256 15.1998 16.5302 12.7234 16.5302H11.4711C10.9028 16.6121 10.3237 16.5696 9.77312 16.4054C9.22251 16.2412 8.71317 15.9593 8.27959 15.5787C7.84601 15.1981 7.49831 14.7276 7.26001 14.1992C7.02172 13.6707 6.8984 13.0966 6.8984 12.5158C6.8984 11.935 7.02172 11.3609 7.26001 10.8325C7.49831 10.3042 7.84601 9.83368 8.27959 9.45304C8.71317 9.0724 9.22251 8.79046 9.77312 8.62629C10.3237 8.46212 10.9028 8.41956 11.4711 8.5015H24.6453C25.7198 8.53061 26.7406 8.98378 27.4894 9.76418C28.2381 10.5446 28.6556 11.5903 28.6527 12.6781V37.4535H26.649V12.6172C26.6551 12.0793 26.4569 11.5595 26.0952 11.1652C25.7336 10.771 25.2359 10.5323 24.7054 10.4986H11.441C11.1747 10.4791 10.9073 10.5155 10.6555 10.6053C10.4037 10.6951 10.1729 10.8365 9.97744 11.0205C9.78207 11.2045 9.62616 11.4273 9.51958 11.675C9.413 11.9227 9.358 12.19 9.358 12.4601C9.358 12.7303 9.413 12.9975 9.51958 13.2452C9.62616 13.4929 9.78207 13.7157 9.97744 13.8997C10.1729 14.0838 10.4037 14.2252 10.6555 14.3149C10.9073 14.4047 11.1747 14.441 11.441 14.4217H12.6933C15.7117 14.4176 18.6081 15.627 20.7452 17.7838C22.8824 19.9407 24.0853 22.8681 24.0892 25.9223C24.0932 28.9766 22.898 31.9072 20.7665 34.0698C18.635 36.2322 15.7418 37.4494 12.7234 37.4535Z"
        fill="url(#brandGradient)"
      />
    </svg>
  `,
  topHeading: parsedData.agent_type==='sales_leads'?"Sales Lead":parsedData.agent_type==='financial_analysis'?"Financial Report":"Research  Report",
  subHeading: 'Generated with SambaNova Agents'
})

async function generatePDFFromHtmOLd() {
  // Close the menu if open
  toggleMenu();

  // Get the content element to convert
  const contentElement = document.getElementById('chat-' + props.messageId);
  if (!contentElement) {
    console.error('Content element not found');
    return;
  }

  // Create a temporary wrapper element
  const wrapper = document.createElement('div');
  // Apply padding to match your PDF margins
  wrapper.style.padding = '10mm';

  // Create a header container for dynamic SVG logo and text
  const headerContainer = document.createElement('div');
  headerContainer.style.textAlign = 'center';
  headerContainer.style.marginBottom = '10mm';

  // Insert dynamic header content using template literals
  headerContainer.innerHTML = `
    <div style="display: flex; flex-direction: column; align-items: center;">
      ${headerConfig.value.SVGMarkup}
      <h1 style="margin: 5mm 0 0 0; font-size: 18pt;">${headerConfig.value.topHeading}</h1>
      <p style="margin: 0; font-size: 12pt;">${headerConfig.value.subHeading}</p>
    </div>
  `;

  // Append header and cloned content to the wrapper
  wrapper.appendChild(headerContainer);
  const clonedContent = contentElement.cloneNode(true);
  // Remove any extra top margin to avoid overlap
  clonedContent.style.marginTop = '0mm';
  wrapper.appendChild(clonedContent);

  // Define html2pdf options; margin is set to 0 because we're handling it in the wrapper
  const pdfOpts = {
    margin: 0,
    filename: 'financial_analysis.pdf',
    pagebreak: { mode: ['css', 'legacy'] },
    image: { type: 'jpeg', quality: 0.98 },
    html2canvas: { scale: 2, useCORS: true, letterRendering: true },
    jsPDF: { unit: 'mm', format: 'a4', orientation: 'portrait' }
  };

  try {
    await html2pdf().set(pdfOpts).from(wrapper).save();
  } catch (e) {
    console.error('PDF error:', e);
  }
}


async function generatePDFFromHtml() {
  toggleMenu()
  const element = document.getElementById('chat-'+props.messageId)
  
 // Create a temporary wrapper element
 const wrapper = document.createElement('div');
  // Apply padding to match your PDF margins
  wrapper.style.padding = '10mm';

  // Create a header container for dynamic SVG logo and text
  const headerContainer = document.createElement('div');
  headerContainer.style.textAlign = 'center';
  headerContainer.style.marginBottom = '10mm';

  // Insert dynamic header content using template literals
  headerContainer.innerHTML = `
    <div style="display: flex; flex-direction: column; align-items: center;">
      ${headerConfig.value.SVGMarkup}
      <h1 style="margin: 5mm 0 0 0; font-size: 18pt;">${headerConfig.value.topHeading}</h1>
      <p style="margin: 0; font-size: 12pt;">${headerConfig.value.subHeading}</p>
    </div>
  `;


  // Append header and cloned content to the wrapper
  // wrapper.appendChild(headerContainer);
  // element.prepend(wrapper);
  // Remove any extra top margin to avoid overlap
  // clonedContent.style.marginTop = '0mm';
  // wrapper.appendChild(clonedContent);


  const pdfOpts = {
    margin: [10, 10],
    filename: 'download.pdf',
    pagebreak: { mode: ['css', 'legacy'] },
    image: { type: 'jpeg', quality: 0.98 },
    html2canvas: {
      scale: 2,
      useCORS: true,
      letterRendering: true
    },
    jsPDF: {
      unit: 'mm',
      format: 'a4',
      orientation: 'portrait'
    }
  }

  try {
    
    await html2pdf().set(pdfOpts).from(element).save()
  } catch(e) {
    console.error('PDF error:', e)
  }
  
}

async function generateSelectablePDF() {
  // For testing, we use the static element with id "pdf-content".
  const contentEl = document.getElementById('chat-'+props.messageId)
  if (!contentEl) {
    console.error('Content element not found')
    return
  }

  // Create a wrapper element to house the content with explicit styling.
  const wrapper = document.createElement('div')
  // Set a fixed width (in pixels) that approximates your intended PDF layout.
  // You may adjust this value (e.g., 800px) to better match your design.
  wrapper.style.width = '800px'
  wrapper.style.padding = '20px'
  wrapper.style.background = '#fff'
  // Inject the inner HTML from our test content.
  wrapper.innerHTML = contentEl.innerHTML
  
  // Append the wrapper offscreen so that html2canvas can fully render it.
  wrapper.style.position = 'absolute'
  wrapper.style.top = '-10000px'
  document.body.appendChild(wrapper)

  // Wait for the DOM to update and a short delay to ensure full rendering.
  await nextTick()
  setTimeout(() => {
    // Create a new jsPDF instance.
    // Using unit: 'px' here helps to more directly map from CSS pixels.
    const doc = new jsPDF({
      unit: 'px',
      format: 'a4',
      orientation: 'portrait'
    })

    // Render the wrapper using jsPDF's html() method.
    doc.html(wrapper, {
      callback: function (doc) {
        console.log('PDF rendering complete. Saving PDF...')
        doc.save('output.pdf')
        // Clean up the temporary wrapper.
        document.body.removeChild(wrapper)
      },
      // Set starting coordinates inside the PDF.
      x: 10,
      y: 10,
      // Specify the content width in the PDF (in px).
      width: 800,
      // Adjust html2canvas options.
      html2canvas: {
        scale: 1, // lower scale if text is too large; you can try 1 or 1.5
        useCORS: true,
        // This helps html2canvas know the intended width of the element.
        windowWidth: wrapper.scrollWidth
      }
    })
  }, 500) // A delay of 500ms; adjust if necessary
}

// Helper function to parse Python-style JSON with single quotes
function parsePythonStyleJSON(jsonString) {
  try {
    // First try regular JSON parsing
    return JSON.parse(jsonString);
  } catch (e) {
    // If that fails, try to handle Python-style single quotes
    try {
      // Use a more sophisticated approach to handle Python-style JSON
      // This regex-based approach is more robust for handling nested quotes
      let processedString = jsonString;
      
      // Replace Python-style single quotes with double quotes, but preserve escaped quotes
      // This handles cases like: [{'url': 'https://example.com', 'content': 'The company\'s mission...'}]
      processedString = processedString
        .replace(/'/g, '"')  // Replace all single quotes with double quotes
        .replace(/\\"/g, "'") // Restore escaped quotes back to single quotes
        .replace(/"(\w+)":/g, '"$1":') // Ensure property names are double-quoted
        .replace(/:\s*"([^"]*)"(?=\s*[,}])/g, ':"$1"'); // Ensure string values are properly quoted
      
      return JSON.parse(processedString);
    } catch (e2) {
      // If still failing, try using eval as last resort (safer than before)
      try {
        // This is a controlled eval - we know the source is from our backend
        const result = eval('(' + jsonString + ')');
        return result;
      } catch (e3) {
        console.error('Failed to parse JSON with all methods:', e3);
        return null;
      }
    }
  }
}

// Helper to reliably extract agent_type from different possible locations in the event object
function getAgentType (event) {
  if (!event || typeof event !== 'object') return null
  try {
    return (
      event?.data?.agent_type ||
      event?.data?.additional_kwargs?.agent_type ||
      event?.additional_kwargs?.agent_type ||
      event?.agent_type ||
      null
    )
  } catch (error) {
    return null
  }
}

// Parse user message content array for mixed text/image content
const userMessageContent = computed(() => {
  try {
    if (props.event === 'agent_completion' && 
        (parsedData.value?.additional_kwargs?.agent_type === 'human' || 
         parsedData.value?.type === 'HumanMessage')) {
      
      // Check if content is an array (with text and images)
      if (Array.isArray(parsedData.value?.content)) {
        return parsedData.value.content
      }
    }
  } catch (error) {
    console.error('Error parsing user message content:', error)
  }
  
  return []
})

// Check if this is a user/human message
const isUserMessage = computed(() => {
  try {
    return (props.event === 'agent_completion' && 
           (parsedData.value?.additional_kwargs?.agent_type === 'human' ||
            parsedData.value?.type === 'HumanMessage'))
  } catch (error) {
    return false
  }
})



// Decide whether this bubble should be rendered (skip internal or debug-only messages)
const showBubble = computed(() => {
  try {
    // Always show if this bubble carries streamingEvents (status line)
    if (props.streamingEvents) return true

    // Always show user messages
    if (isUserMessage.value) return true

    // Empty or whitespace-only data – skip
    if (!props.data || String(props.data).trim() === '') return false

    // Raw subgraph payload – skip
    if (String(props.data).includes('<subgraph')) return false

    // Internal agent types we never surface
    const internalTypes = ['react_subgraph', 'react_tool', 'react_subgraph_DaytonaCodeSandbox', 'tool_response', 'routing']
    const agentType = parsedData.value?.agent_type
    if (internalTypes.includes(agentType)) return false

    // If component to be rendered is UnknownTypeComponent (and no streaming events), hide
    if (selectedComponent.value === UnknownTypeComponent) return false

    return true
  } catch (error) {
    console.error('Error in showBubble computed:', error)
    return false
  }
})

// Sidebar state management moved to ChatView level

 // Track if the sidebar should be shown (controlled by parent ChatView)
 const showDaytonaSidebar = computed(() => {
   return props.sidebarOpen
   })

// Streaming status and audit log properties that were accidentally removed
const currentStreamingStatus = computed(() => {
  // Handle cases with no streaming events
  if (!props.streamingEvents || props.streamingEvents.length === 0) {
    return props.workflowData?.length > 0 ? '✓ Response complete' : '○ Starting...';
  }
  
  const events = props.streamingEvents;
  
  // Check for most recent significant events first
  // This ensures we show the most up-to-date status
  
  // 1. Check for streaming content at the end (highest priority)
  const recentEvents = events.slice(-5); // Look at last 5 events
  
  // Check if the most recent event is streaming content
  const lastEvent = events[events.length - 1];
  const isLastEventStreaming = lastEvent && 
    lastEvent.event === 'llm_stream_chunk' && 
    lastEvent.data?.content?.trim() && 
    !lastEvent.data.content.includes('<tool>') &&
    !lastEvent.data.content.includes('<subgraph>');
  
  // Check for any recent streaming content
  const hasRecentStreamingContent = recentEvents.some(event => 
    event.event === 'llm_stream_chunk' && 
    event.data?.content?.trim() && 
    !event.data.content.includes('<tool>') &&
    !event.data.content.includes('<subgraph>')
  );
  
  // Check if we have a stream_complete event which indicates generation is finished
  const streamComplete = events.some(e => e.event === 'stream_complete');
  
  // Only show "Generating response..." if we have recent streaming content AND no stream_complete
  // AND the last event is streaming content (most reliable indicator of active generation)
  if (hasRecentStreamingContent && !streamComplete && isLastEventStreaming) {
    return '◆ Generating response...';
  }
  
  // Check if we have a final response type
  const hasFinalResponse = events.some(e => 
    e.event === 'agent_completion' && 
    isFinalAgentType(getAgentType(e))
  );
  
  if (hasFinalResponse || streamComplete) {
    return '✓ Response complete';
  }
  
  // 2. Check for recent tool calls
  const recentToolCall = recentEvents.find(event => 
    event.event === 'llm_stream_chunk' && 
    event.data?.content && 
    (event.data.content.includes('<tool>') || event.data.content.includes('<subgraph>'))
  );
  
  if (recentToolCall) {
    const toolMatch = recentToolCall.data.content.match(/<tool>([^<]+)<\/tool>/) || 
                      recentToolCall.data.content.match(/<subgraph>([^<]+)<\/subgraph>/);
    const inputMatch = recentToolCall.data.content.match(/<tool_input>([^<\n\r]+)/) || 
                       recentToolCall.data.content.match(/<subgraph_input>([^<\n\r]+)/);
    
    if (toolMatch) {
      const tool = toolMatch[1];
      const query = inputMatch?.[1]?.trim() || '';
      
      if (tool === 'search_tavily') {
        return `○ Searching web: "${query || 'query'}"`;
      } else if (tool === 'arxiv') {
        return `▫ Searching arXiv: "${query || 'query'}"`;
      } else if (tool === 'DaytonaCodeSandbox') {
        return `◐ Executing code in sandbox`;
      } else if (tool === 'user_daytona_execute_code') {
        return `◐ Executing code in sandbox`;
      } else if (tool === 'user_daytona_create_document') {
        return `◐ Creating document`;
      } else if (tool === 'user_daytona_describe_data') {
        return `◐ Describing data`;
      } else if (tool === 'user_daytona_edit_document') {
        return `◐ Editing document`;
      } else if (tool === 'user_daytona_read_document') {
        return `◐ Reading document`;
      } else if (tool === 'user_daytona_list_files') {
        return `◐ Listing files`;
      } else {
        return `• Using ${tool.replace('_', ' ')}: "${query || 'executing'}"`;
      }
    }
  }
  
  // 3. Check for recent tool completions
  const recentToolCompletion = recentEvents.find(event => 
    event.event === 'agent_completion' && 
    event.data?.type === 'LiberalFunctionMessage' && 
    event.data?.name
  );
  
  if (recentToolCompletion) {
    const { name, content } = recentToolCompletion.data;
    if (name === 'search_tavily' && Array.isArray(content)) {
      return `✓ Found ${content.length} web sources`;
    } else if (name === 'arxiv') {
      const papers = content?.includes('Title:') ? content.split('Title:').length - 1 : 1;
      return `✓ Found ${papers} arXiv papers`;
    } else if (name === 'DaytonaCodeSandbox') {
      return `✓ Code execution complete`;
    }
  }
  
  // 4. Check for special agent types (deep research, etc.)
  const recentAgentEvent = recentEvents.find(event => 
    event.event === 'agent_completion' && 
    (event.data?.additional_kwargs?.agent_type || event.data?.agent_type)
  );
  
  if (recentAgentEvent) {
    const agentType = recentAgentEvent.data.additional_kwargs?.agent_type || recentAgentEvent.data.agent_type;
    const agentTypeMap = {
      'deep_research_search_queries_plan': '◦ Planning search queries',
      'deep_research_search_queries_plan_fixed': '↻ Plan format corrected',
      'deep_research_search_sections': '▫ Creating research sections',
      'deep_research_interrupt': '○ User feedback required',
      'deep_research_search_queries_section': '• Section search queries',
      'deep_research_search_queries_section_fixed': '↻ Section format corrected',
      'deep_research_writer': '◆ Writing content',
      'deep_research_grader': '◈ Evaluating quality',
      'deep_research_end': '✓ Research complete',
      "data_science_hypothesis_agent": "◦ Generating hypothesis",
      "data_science_process_agent": "◦ Processing data",
      "data_science_code_agent": "◦ Generating code",
      "data_science_quality_review_agent": "◈ Reviewing quality",
      "data_science_note_agent": "◦ Summarizing",
      "data_science_process_agent": "◦ Processing data",
      "data_science_report_agent": "◦ Generating report",
      "data_science_visualization_agent": "◦ Visualizing",
      'data_science_end': '✓ Data science complete',
      'code_fixer_agents': '◐ Fixing code',
      'react_subgraph_deep_research': '◐ Deep research started',
      'react_subgraph_financial_analysis': '◐ Financial analysis started',
      'react_end': '✓ Response complete',
      'financial_analysis_end': '✓ Financial analysis complete'
    };
    
    if (agentTypeMap[agentType]) {
      return agentTypeMap[agentType];
    }
  }
  
  // 5. Check for stream complete event
  const streamCompleteEvent = events.find(e => e.event === 'stream_complete');
  if (streamCompleteEvent) {
    return '✓ Response complete';
  }
  
  // 6. Check if we have any content at all but no recent activity
  // This means we're probably done, but didn't get a formal completion event
  const hasAnyContent = events.some(event => 
    event.event === 'llm_stream_chunk' && 
    event.data?.content?.trim() && 
    !event.data.content.includes('<tool>') &&
    !event.data.content.includes('<subgraph>')
  );
  
  const hasRecentActivity = recentEvents.some(event => 
    event.event === 'llm_stream_chunk' || 
    (event.event === 'agent_completion' && event.data?.name)
  );
  
  if (hasAnyContent && !hasRecentActivity) {
    return '✓ Response complete';
  }
  
  // Default fallback
  return '◦ Processing...';
})

const isStreamingResponse = computed(() => {
  if (!props.streamingEvents || props.streamingEvents.length === 0) return false
  
  const events = props.streamingEvents
  
  // Check if we have completed tool execution AND have LLM response content
  const hasCompletedTools = events.some(event => 
    event.event === 'agent_completion' && 
    event.data.type === 'LiberalFunctionMessage'
  )
  
  const hasResponseContent = events.some(event => 
    event.event === 'llm_stream_chunk' && 
    event.data.content && 
    !event.data.content.includes('<tool>')
  )
  
  // We're in "streaming response" mode if tools are done and we have response content
  return hasCompletedTools && hasResponseContent
})

const finalStatusSummary = computed(() => {
  if (!props.streamingEvents || props.streamingEvents.length === 0) {
    // For loaded conversations, check if any workflow data indicates Daytona usage
    if (props.workflowData && props.workflowData.length > 0) {
      const hasDaytona = props.workflowData.some(item => 
        item.tool_name === 'DaytonaCodeSandbox' || 
        item.task === 'code_execution' ||
        item.agent_name === 'Daytona Sandbox'
      );
      
      if (hasDaytona) {
        return '✓ Code execution complete';
      }
    }
    return 'Details';
  }
  
  // Find the last relevant event to determine the current status
  const events = props.streamingEvents;
  
  // Check for final response types first (highest priority)
  const finalResponseEvent = events.find(e => 
    e.event === 'agent_completion' && 
    isFinalAgentType(getAgentType(e))
  );
  
  if (finalResponseEvent) {
    return '✓ Response complete';
  }
  
  // Check for Daytona code execution
  const hasDaytonaExecution = events.some(event => 
    event.event === 'agent_completion' && 
    event.data?.name === 'DaytonaCodeSandbox'
  );
  
  if (hasDaytonaExecution) {
    // Check if there are events after the code execution
    const lastDaytonaIndex = events.findIndex(event => 
      event.event === 'agent_completion' && 
      event.data?.name === 'DaytonaCodeSandbox'
    );
    
    // If there are significant events after code execution, show appropriate status
    if (lastDaytonaIndex >= 0 && lastDaytonaIndex < events.length - 1) {
      const laterEvents = events.slice(lastDaytonaIndex + 1);
      
      // Check for LLM streaming content after code execution
      const hasLaterContent = laterEvents.some(event => 
        event.event === 'llm_stream_chunk' && 
        event.data?.content && 
        (!event.data.content.includes('<tool>') || !event.data.content.includes('<subgraph>')) &&
        event.data.content.trim().length > 10
      );
      
      // Check for additional tool calls after code execution
      const hasLaterToolCalls = laterEvents.some(event => 
        (event.event === 'llm_stream_chunk' && 
         event.data?.content && 
         (event.data.content.includes('<tool>') || event.data.content.includes('<subgraph>'))) ||
        (event.event === 'agent_completion' && 
         event.data?.name && 
         event.data.name !== 'DaytonaCodeSandbox')
      );
      
      if (hasLaterToolCalls) {
        // If there are later tool calls, use currentStreamingStatus instead
        return currentStreamingStatus.value;
      } else if (hasLaterContent) {
        return '◆ Processing results...';
      }
    }
    
    return '✓ Code execution complete';
  }
  
  // Check for web search results
  const hasWebSearch = events.some(event => 
    event.event === 'agent_completion' && 
    event.data?.name === 'search_tavily'
  );
  
  if (hasWebSearch) {
    const sourceCount = events.find(e => 
      e.event === 'agent_completion' && 
      e.data?.name === 'search_tavily' && 
      Array.isArray(e.data.content))?.data.content.length || 0;
    
    return `✓ Found ${sourceCount} web sources`;
  }
  
  // Check for arXiv search results
  const hasArxiv = events.some(event => 
    event.event === 'agent_completion' && 
    event.data?.name === 'arxiv'
  );
  
  if (hasArxiv) {
    const papers = events.find(e => 
      e.event === 'agent_completion' && 
      e.data?.name === 'arxiv')?.data.content?.includes('Title:') 
      ? events.find(e => e.data?.name === 'arxiv').data.content.split('Title:').length - 1 
      : 1;
    
    return `✓ Found ${papers} arXiv papers`;
  }
  
  return 'Details';
})

const showSearchingAnimation = computed(() => {
  if (!props.streamingEvents || props.streamingEvents.length === 0) return false
  
  const status = currentStreamingStatus.value
  // Show bouncing dots specifically for search operations
  return status.includes('○ Searching') || status.includes('▫ Searching')
})

const hasCompletedEvents = computed(() => {
  if (!props.streamingEvents || props.streamingEvents.length === 0) {
    // For loaded conversations, check if we have any tool-related or completion events
    if (props.workflowData && props.workflowData.length > 0) return true;
    return false;
  }
  
  // Check for any completed tool executions, final responses, or tool-related events
  return props.streamingEvents.some(event => 
    (event.event === 'agent_completion' && event.data.type === 'LiberalFunctionMessage') ||
    (event.event === 'agent_completion' && event.data.name === 'DaytonaCodeSandbox') ||
    (event.event === 'agent_completion' && event.data.name === 'search_tavily') ||
    (event.event === 'agent_completion' && event.data.name === 'arxiv') ||
    (event.event === 'stream_complete') ||
    (event.event === 'agent_completion' && isFinalAgentType(event.data.agent_type)) ||
    (event.isToolRelated || event.isDaytonaRelated) || // Check our custom flags
    event.event === 'agent_completion' || event.event === 'stream_complete'
  )
})

const auditLogEvents = computed(() => {
  if (!props.streamingEvents || props.streamingEvents.length === 0) {
    // For loaded conversations without streaming events, create synthetic audit log from workflow data
    if (props.workflowData && props.workflowData.length > 0) {
      return props.workflowData.map((workflow, index) => ({
        id: `synthetic-audit-${index}`,
        title: `✓ ${workflow.agent_name || 'Agent'} - ${workflow.task || 'Task'}`,
        details: workflow.tool_name ? `Tool: ${workflow.tool_name}` : 'Completed successfully',
        subItems: [],
        dotClass: 'bg-gray-400',
        type: 'tool_result',
        event: 'workflow_item',
        timestamp: new Date().toISOString(),
        fullData: workflow
      }));
    }
    return [];
  }
  
  return props.streamingEvents
    .filter(event => {
      // Keep meaningful events
      if (event.event === 'stream_start') return false
      if (event.event === 'stream_complete') return false
      if (event.event === 'agent_completion' && event.data.agent_type === 'human') return false
      if (event.event === 'agent_completion' && isFinalAgentType(event.data.agent_type)) return false
      
      // Special handling for deep research events - include all phases except final in audit log
      const agentType = getAgentType(event)
      if (agentType === 'deep_research_search_queries_plan' || 
          agentType === 'deep_research_search_queries_plan_fixed' ||
          agentType === 'deep_research_search_sections' ||
          agentType === 'deep_research_search_queries_section' ||
          agentType === 'deep_research_search_queries_section_fixed' ||
          agentType === 'deep_research_writer' ||
          agentType === 'deep_research_grader' ||
          agentType === 'data_science_hypothesis_agent' ||
          agentType === 'data_science_process_agent' ||
          agentType === 'data_science_code_agent' ||
          agentType === 'data_science_quality_review_agent' ||
          agentType === 'data_science_note_agent' ||
          agentType === 'data_science_process_agent' ||
          agentType === 'data_science_report_agent' ||
          agentType === 'data_science_visualization_agent' ||
          agentType === 'code_fixer_agents' ||
          agentType === 'react_subgraph_deep_research') {
        return true // Include deep research phases in audit log
      }
      
      if (event.event === 'llm_stream_chunk' && event.data.content && !event.data.content.includes('<tool>')) return false
      
      return true
    })
    .map((event, index) => {
      const data = event.data
      let title = ''
      let details = ''
      let dotClass = 'bg-gray-400'
      let type = 'info'
      
      if (event.event === 'llm_stream_chunk' && data.content && data.content.includes('<tool>')) {
        const toolMatch = data.content.match(/<tool>([^<]+)<\/tool>/)
        const inputMatch = data.content.match(/<tool_input>([^<\n\r]+)/)
        
        if (toolMatch) {
          const tool = toolMatch[1]
          const query = inputMatch ? inputMatch[1].trim() : 'No query'
          
          if (tool === 'search_tavily') {
            title = `Search Tavily`
            details = `Query: "${query}"`
          } else if (tool === 'arxiv') {
            title = `Search arXiv`
            details = `Query: "${query}"`
          } else if (tool === 'DaytonaCodeSandbox') {
            title = `Execute Code`
            details = 'Running analysis in sandbox'
          } else {
            title = `${tool.replace('_', ' ')}`
            details = `Query: "${query}"`
          }
          dotClass = 'bg-gray-400'
          type = 'tool_call'
        }
      } else if (event.event === 'agent_completion' && data.type === 'LiberalFunctionMessage' && data.name) {
        if (data.name === 'search_tavily') {
          const resultCount = Array.isArray(data.content) ? data.content.length : 0
          title = `Found ${resultCount} web sources`
          details = resultCount > 0 ? 'Search completed successfully' : 'No sources found'
          dotClass = 'bg-gray-400'
          type = 'tool_result'
        } else if (data.name === 'arxiv') {
          const papers = data.content && data.content.includes('Title:') ? 
            data.content.split('Title:').length - 1 : 1
          title = `Found ${papers} arXiv papers`
          dotClass = 'bg-gray-400'
          type = 'tool_result'
        } else if (data.name === 'DaytonaCodeSandbox') {
          title = `Code execution complete`
          details = 'Generated charts and analysis'
          dotClass = 'bg-gray-400'
          type = 'tool_result'
        }
      } else if (event.event === 'agent_completion') {
        // Handle deep research agent types
        const agentType = getAgentType(event)
        if (agentType === 'react_subgraph_deep_research') {
          title = `Deep Research Started`
          details = 'Initializing comprehensive research workflow'
          dotClass = 'bg-gray-400'
          type = 'deep_research_start'
        } else if (agentType === 'deep_research_search_queries_plan') {
          title = 'Research Planning'
          details = 'Generating search queries and research strategy'
          dotClass = 'bg-gray-400'
          type = 'deep_research_planning'
        } else if (agentType === 'deep_research_search_queries_plan_fixed') {
          title = `Research Plan Refined`
          details = 'Optimizing search queries for better results'
          dotClass = 'bg-gray-400'
          type = 'deep_research_planning'
        } else if (agentType === 'deep_research_search_sections') {
          title = `Research Sections Defined`
          details = 'Organizing research into structured sections'
          dotClass = 'bg-gray-400'
          type = 'deep_research_sections'
        } else if (agentType === 'deep_research_search_queries_section') {
          title = `Section Search Queries`
          details = 'Generating search queries for each section of the plan'
          dotClass = 'bg-gray-400'
          type = 'deep_research_section_queries'
        } else if (agentType === 'deep_research_search_queries_section_fixed') {
          title = `Section Queries Refined`
          details = 'Retrying section format that was incorrect'
          dotClass = 'bg-gray-400'
          type = 'deep_research_section_queries_fixed'
        } else if (agentType === 'deep_research_writer') {
          title = `Content Generation`
          details = 'Generating written content for a section'
          dotClass = 'bg-gray-400'
          type = 'deep_research_writer'
        } else if (agentType === 'deep_research_grader') {
          title = `Quality Evaluation`
          details = 'Evaluating section quality and completeness'
          dotClass = 'bg-gray-400'
          type = 'deep_research_grader'
        } else if (agentType === 'code_fixer_agents') {
          title = `Code Fixing`
          details = 'Analyzing and fixing code issues'
          dotClass = 'bg-gray-400'
          type = 'code_fixer'
        }
        else if (agentType === 'data_science_hypothesis_agent') {
          title = `Hypothesis Agent`
          details = 'Generating hypothesis'
          dotClass = 'bg-gray-400'
          type = 'data_science_hypothesis_agent'
        } else if (agentType === 'data_science_process_agent') {
          title = `Supervisor Agent`
          details = 'Deciding what to do next'
          dotClass = 'bg-gray-400'
          type = 'data_science_process_agent'
        } else if (agentType === 'data_science_code_agent') {
          title = `Code Agent`
          details = 'Generating code'
          dotClass = 'bg-gray-400'
          type = 'data_science_code_agent'
        } else if (agentType === 'data_science_quality_review_agent') {
          title = `Quality Review Agent`
          details = 'Reviewing quality'
          dotClass = 'bg-gray-400'
          type = 'data_science_quality_review_agent'
        } else if (agentType === 'data_science_note_agent') {
          title = `Note Taker Agent`
          details = 'Summarizing previous steps'
          dotClass = 'bg-gray-400'
          type = 'data_science_note_agent'
        } else if (agentType === 'data_science_report_agent') {
          title = `Report Agent`
          details = 'Generating report'
          dotClass = 'bg-gray-400'
          type = 'data_science_report_agent'
        } else if (agentType === 'data_science_visualization_agent') {
          title = `Visualization Agent`
          details = 'Visualizing data'
          dotClass = 'bg-gray-400'
          type = 'data_science_visualization_agent'
        } else if (agentType === 'data_science_human_choice') {
          title = `Human Choice`
          details = 'Detecting user intent'
          dotClass = 'bg-gray-400'
          type = 'data_science_human_choice'
        }
      }
      
      return {
        id: `audit-${index}`,
        title,
        details,
        subItems: [],
        dotClass,
        type,
        event: event.event,
        timestamp: data.timestamp || event.timestamp || new Date().toISOString(),
        fullData: data
      }
    })
    .filter(event => event.title) // Only include events with titles
})

// Check if there's an auto-generated PDF file for deep research
const deepResearchPdfFileId = computed(() => {
  // Check streaming events first
  if (props.streamingEvents) {
    const event = props.streamingEvents.find(e => 
      e.event === 'agent_completion' && 
      e.data?.additional_kwargs?.agent_type === 'deep_research_end' &&
      e.data?.additional_kwargs?.files
    );
    if (event) {
      return event.data.additional_kwargs.files[0];
    }
    else {
      return null;
    }
  }
})

// Function to download PDF with authentication
async function downloadPdf(fileId, filename) {
  try {
<<<<<<< HEAD
    // Get the auth token from Auth0
    const token = await getAccessTokenSilently();
=======
    let endpoint;
    let headers = {};
>>>>>>> de2fb4aa
    
    // Use different endpoint based on whether this is a shared conversation
    if (props.isSharedConversation && props.shareToken) {
      // Use the public shared file endpoint
      endpoint = `/api/share/${props.shareToken}/files/${fileId}`;
    } else {
      // Check if user is authenticated for regular conversations
      if (!window.Clerk || !window.Clerk.session) {
        console.log('Skipping downloadPdf - user not authenticated');
        return;
      }
      
      // Use the authenticated endpoint
      endpoint = `/api/files/${fileId}`;
      const token = await window.Clerk.session.getToken();
      
      if (!token) {
        console.error('No authentication token found');
        return;
      }
      
      headers['Authorization'] = `Bearer ${token}`;
    }

    // Make request to download the PDF
    const response = await fetch(endpoint, {
      method: 'GET',
      headers
    });

    // Check if the response is ok
    if (!response.ok) {
      console.error('Failed to download PDF:', response.statusText);
      return;
    }

    // Convert the response to a Blob
    const blob = await response.blob();

    // Create a URL for the Blob
    const url = URL.createObjectURL(blob);

    // Create a temporary link element
    const link = document.createElement('a');
    link.href = url;
    link.download = filename;

    // Append the link to the body and click it to trigger the download
    document.body.appendChild(link);
    link.click();

    // Clean up the temporary link
    document.body.removeChild(link);

    // Revoke the URL to free up memory
    URL.revokeObjectURL(url);
  } catch (error) {
    console.error('Error downloading PDF:', error);
  }
}

function closeArtifactCanvas() {
  // Implementation of closeArtifactCanvas function
}

  </script>

<style scoped>
  /* Add your styles here */
  </style><|MERGE_RESOLUTION|>--- conflicted
+++ resolved
@@ -344,17 +344,10 @@
 </template>
   
   <script setup>
-<<<<<<< HEAD
 import { computed, defineProps, ref,watch,nextTick, provide, defineEmits } from 'vue'
 import { useAuth0 } from '@auth0/auth0-vue'
 
 import UserAvatar from '@/components/Common/UIComponents/UserAvtar.vue'
-=======
-  import { computed, ref, watch, nextTick, provide } from 'vue'
-import { useRoute } from 'vue-router'
-  
-  import UserAvatar from '@/components/Common/UIComponents/UserAvtar.vue'
->>>>>>> de2fb4aa
   import WorkflowDataItem from '@/components/ChatMain/WorkflowDataItem.vue'
   import { getComponentByAgentType } from '@/utils/componentUtils.js'
 
@@ -1806,39 +1799,16 @@
 // Function to download PDF with authentication
 async function downloadPdf(fileId, filename) {
   try {
-<<<<<<< HEAD
     // Get the auth token from Auth0
     const token = await getAccessTokenSilently();
-=======
-    let endpoint;
-    let headers = {};
->>>>>>> de2fb4aa
     
-    // Use different endpoint based on whether this is a shared conversation
-    if (props.isSharedConversation && props.shareToken) {
-      // Use the public shared file endpoint
-      endpoint = `/api/share/${props.shareToken}/files/${fileId}`;
-    } else {
-      // Check if user is authenticated for regular conversations
-      if (!window.Clerk || !window.Clerk.session) {
-        console.log('Skipping downloadPdf - user not authenticated');
-        return;
-      }
-      
-      // Use the authenticated endpoint
-      endpoint = `/api/files/${fileId}`;
-      const token = await window.Clerk.session.getToken();
-      
-      if (!token) {
-        console.error('No authentication token found');
-        return;
-      }
-      
-      headers['Authorization'] = `Bearer ${token}`;
-    }
-
-    // Make request to download the PDF
-    const response = await fetch(endpoint, {
+    if (!token) {
+      console.error('No authentication token found');
+      return;
+    }
+
+    // Make authenticated request to download the PDF
+    const response = await fetch(`/api/files/${fileId}`, {
       method: 'GET',
       headers
     });
