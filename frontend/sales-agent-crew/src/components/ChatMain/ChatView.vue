--- conflicted
+++ resolved
@@ -977,13 +977,8 @@
     provider: provider.value
   }
 
-<<<<<<< HEAD
-  if (uploadedDocuments.value && uploadedDocuments.value.length > 0) {
-    messagePayload.document_ids = uploadedDocuments.value.map(doc => doc.id);
-=======
   if (selectedDocuments.value && selectedDocuments.value.length > 0) {
     messagePayload.docs = selectedDocuments.value.map(doc => doc.id);
->>>>>>> 5a6ca845
   } else {
     messagePayload.document_ids = [];
   }
