--- conflicted
+++ resolved
@@ -2,6 +2,12 @@
 <template>
   <div class="relative h-full w-full ">
 <!-- Content -->
+
+
+<!-- <p class="text-lg font-medium">
+      Current Selection: <span class="font-bold">{{ selectedOption.label }}</span>
+    </p> -->
+
 <div class="relative h-full flex flex-col overflow-hdden">
   <div ref="container" class="flex-1  overflow-y-auto">
     <!-- Title -->
@@ -23,6 +29,7 @@
     <ul class="mt-16 space-y-5">
       <!-- Chat Bubble -->     
         <ChatBubble
+        metadata="completionMetaData.value?.metadata"
          :workflowData="workflowData"
         v-for="msgItem in messagesData" :plannerText="plannerText" 
         :key="msgItem.conversation_id" :event="msgItem.event" :data="msgItem.data"  />
@@ -279,7 +286,7 @@
 </template>
 
 <script setup>
-import { ref, watch, onMounted, nextTick,onBeforeUnmount ,computed} from 'vue'
+import { ref, watch, onMounted, nextTick,onBeforeUnmount,inject ,computed} from 'vue'
 import { marked } from 'marked'
 import hljs from 'highlight.js'
 import { useRoute, useRouter } from 'vue-router'
@@ -297,6 +304,26 @@
 import StatusText from '@/components/Common/StatusText.vue'
 import { DocumentArrowUpIcon, XMarkIcon } from '@heroicons/vue/24/outline'
 import HorizontalScroll from '@/components/Common/UIComponents/HorizontalScroll.vue'
+
+
+// Inject the shared selectedOption from MainLayout.vue.
+const selectedOption = inject('selectedOption')
+
+// Watch for changes to the selection and load data accordingly.
+const provider=ref('')
+
+watch(
+  selectedOption,
+  (newVal) => {
+    console.log('Selected option changed:', newVal)
+    // Call your data loading function here based on newVal
+    // Example: loadData(newVal.value)
+    provider.value=newVal.value
+  },
+  { immediate: true }
+)
+
+
 const newMessage = ref('') // User input field
 const socket = ref(null) // WebSocket reference
 const container = ref(null)
@@ -448,6 +475,8 @@
 
       console.log(resp)
       filterChat((resp.data))
+
+      AutoScrollToBottom()
   } catch (err) {
     console.error('Error creating new chat:', err)
     alert('Failed to create new conversation. Check keys or console.')
@@ -959,7 +988,8 @@
   const postParams = {
     "sambanova_key": "8f462f72-0a98-42cc-a5ca-e784470cb85f",
   "serper_key": "fa053a785d306bc110c0dd657d220b1825338f67",
-  "exa_key": "f2f5b5bf-84da-472f-8711-088dfbe9e04c"
+  "exa_key": "f2f5b5bf-84da-472f-8711-088dfbe9e04c",
+  'firework_key':'fw_3ZGJL9eUHcjt4WnYxMHqFqEo'
   }
 
   try {
@@ -982,7 +1012,6 @@
 
 
 
-<<<<<<< HEAD
 // Helper: Wait until the socket connection is open or timeout after 5 seconds.
 function waitForSocketOpen(timeout = 5000) {
   return new Promise((resolve, reject) => {
@@ -1000,25 +1029,6 @@
       }
     }, interval);
   });
-=======
-   isLoading.value=true
-   completionMetaData.value=null
-   plannerText.value=''
-   statusText.value='Loading...'
-   AutoScrollToBottom()
-   agentThoughtsData.value=[]
-   workflowData.value=[]
-        emit('agentThoughtsDataChanged', agentThoughtsData.value)
-        emit('metadataChanged', completionMetaData.value)
-  try{  
-  if (!searchQuery.value.trim()) return
-
-const messagePayload = {
-  event: "user_message",
-  data: searchQuery.value,
-  timestamp: new Date().toISOString(),
-  provider: "sambanova"
->>>>>>> adc1df10
 }
 
 const addMessage = async () => {
@@ -1038,9 +1048,10 @@
   const messagePayload = {
     event: "user_message",
     data: searchQuery.value,
-    timestamp: new Date().toISOString()
+    timestamp: new Date().toISOString(),
+    provider: provider.value
   };
-
+  messagesData.value.push(messagePayload);
   // Check if the WebSocket is connected.
   if (!socket.value || socket.value.readyState !== WebSocket.OPEN) {
     try {
@@ -1050,7 +1061,7 @@
       // Wait until the socket is open.
       await waitForSocketOpen();
       // Optionally update local state so the user sees their message immediately.
-      messagesData.value.push(messagePayload);
+      
       // Send the message via the open WebSocket.
       socket.value.send(JSON.stringify(messagePayload));
       isLoading.value = true;
@@ -1062,7 +1073,7 @@
     try {
       isLoading.value = true;
       // Update local state.
-      messagesData.value.push(messagePayload);
+      
       // Send the message.
       socket.value.send(JSON.stringify(messagePayload));
       // Clear the input field.
@@ -1129,8 +1140,10 @@
         }
        
        
-        messagesData.value=[receivedData]
+        messagesData.value.push(receivedData)
         isLoading.value=false
+
+        AutoScrollToBottom()
       }
      else if(receivedData.event==="think"){
       
@@ -1183,7 +1196,7 @@
       
     }
 
-    AutoScrollToBottom()
+    
   }
 
   socket.value.onerror = (error) => {
