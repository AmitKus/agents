--- conflicted
+++ resolved
@@ -254,11 +254,7 @@
   </div>
 </template>
 <script setup>
-<<<<<<< HEAD
-import { ref, watch, defineProps, defineExpose, defineEmits, onMounted,computed } from 'vue'
-=======
 import { ref, watch, defineProps, defineExpose, defineEmits, onMounted, computed } from 'vue'
->>>>>>> 5b7beaca
 import { useAuth } from '@clerk/vue'
 import { encryptKey, decryptKey } from '../utils/encryption'
 import axios from 'axios'
