FROM python:3.12-slim-bookworm

LABEL maintainer="Compound Agents Team"
LABEL description="Data Analytics Environment with Python"

# Set environment variables
ENV PYTHONDONTWRITEBYTECODE=1 \
    PYTHONUNBUFFERED=1 \
    PIP_NO_CACHE_DIR=off \
    PIP_DISABLE_PIP_VERSION_CHECK=on

# Install system dependencies
RUN apt-get update && apt-get install -y --no-install-recommends \
    build-essential \
    wkhtmltopdf \
    curl \
    git \
    wget \
    && apt-get clean \
    && rm -rf /var/lib/apt/lists/*

# Install Python dependencies
RUN pip install --no-cache-dir \
    numpy==1.26.4 \
    pandas==2.2.3 \
    matplotlib==3.10.3 \
    seaborn==0.13.1 \
    scikit-learn==1.6.1 \
    scipy==1.12.0 \
    statsmodels==0.14.1 \
    plotly==5.19.0 \
    yfinance==0.2.61 \
    tabulate==0.9.0 \
    requests==2.31.0 \
    beautifulsoup4==4.12.3 \
    mplfinance==0.12.10b0 \
    fpdf==1.7.2 \
    reportlab==4.4.1 \
    pdfkit==1.0.0 \
    pypdf==5.6.0 \
    PyMuPDF==1.26.0 \
    lxml==5.4.0 \
    python-pptx==1.0.2 \
    pillow==11.2.1 \
    xlsxwriter==3.2.5 \
    xgboost==3.0.2 \
    lightgbm==4.6.0 \
<<<<<<< HEAD
    tensorflow-cpu==2.19.0 \
    torch==2.7.1 \
    shap==0.48.0
=======
    shap==0.48.0 \
    Markdown==3.8.2 \
    markdown2==2.5.3

>>>>>>> cb5e7553

# Keep the container running indefinitely
ENTRYPOINT [ "sleep", "infinity" ]<|MERGE_RESOLUTION|>--- conflicted
+++ resolved
@@ -45,16 +45,10 @@
     xlsxwriter==3.2.5 \
     xgboost==3.0.2 \
     lightgbm==4.6.0 \
-<<<<<<< HEAD
-    tensorflow-cpu==2.19.0 \
-    torch==2.7.1 \
-    shap==0.48.0
-=======
     shap==0.48.0 \
     Markdown==3.8.2 \
     markdown2==2.5.3
 
->>>>>>> cb5e7553
 
 # Keep the container running indefinitely
 ENTRYPOINT [ "sleep", "infinity" ]