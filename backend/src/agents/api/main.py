import asyncio
import json
import os
import time
import uuid
from contextlib import asynccontextmanager
from typing import List, Optional

import jwt
import mlflow
import structlog
from agents.api.data_types import APIKeys
from agents.api.middleware import LoggingMiddleware
from agents.api.websocket_manager import WebSocketConnectionManager
from agents.auth.auth0_config import (
    extract_user_id,
    get_current_user_id,
    token_verifier,
)
from agents.components.compound.xml_agent import (
    create_checkpointer,
    set_global_checkpointer,
)
from agents.rag.upload import convert_ingestion_input_to_blob, ingest_runnable
from agents.storage.global_services import (
    get_secure_redis_client,
    get_sync_redis_client,
    set_global_redis_storage_service,
)
from agents.storage.redis_storage import RedisStorage
from agents.utils.logging_config import configure_logging
from fastapi import Depends, FastAPI, File, Query, Response, UploadFile, WebSocket
from fastapi.middleware.cors import CORSMiddleware
from fastapi.responses import JSONResponse
from fastapi.security import HTTPAuthorizationCredentials
from fastapi.websockets import WebSocketDisconnect, WebSocketState
from langgraph.checkpoint.redis import AsyncRedisSaver

logger = structlog.get_logger(__name__)


# Auth0 configuration is handled in auth0_config.py

configure_logging(os.getenv("ENVIRONMENT", "dev"))


@asynccontextmanager
async def lifespan(app: FastAPI):
    """
    Handles the startup and shutdown lifespan events for the FastAPI application.

    Initializes the agent runtime and registers the UserProxyAgent.
    """

    if os.getenv("MLFLOW_TRACKING_ENABLED", "false") == "true":
        # Set MLflow Tracking URI from environment variable
        mlflow_tracking_uri = os.getenv("MLFLOW_TRACKING_URI")
        if mlflow_tracking_uri:
            mlflow.set_tracking_uri(mlflow_tracking_uri)
            mlflow.set_experiment("aiskagents")
            logger.info(f"MLflow tracking URI set to: {mlflow_tracking_uri}")
        else:
            logger.warning(
                "MLFLOW_TRACKING_URI environment variable not set. MLflow will default to local ./mlruns."
            )
        try:
            # At the moment, this is not working, it does not work with FastAPI: https://github.com/mlflow/mlflow/issues/14836
            # Also the documentation mentions that MLflow CrewAI integration currently only supports synchronous task execution.
            mlflow.crewai.autolog()
            mlflow.langchain.autolog()
            logger.info("MLflow CrewAI autologging enabled.")
        except Exception as e:
            logger.error(
                f"Failed to initialize MLflow CrewAI autologging: {e}",
                exc_info=True,
            )

    # Create SecureRedisService with Redis client
    app.state.redis_client = get_secure_redis_client()
    app.state.redis_storage_service = RedisStorage(redis_client=app.state.redis_client)
    app.state.sync_redis_client = get_sync_redis_client()

    # Set global Redis storage service for tools
    set_global_redis_storage_service(app.state.redis_storage_service)

    logger.info("Using Redis with shared connection pool")

    app.state.manager = WebSocketConnectionManager(
        redis_client=app.state.redis_client,
        sync_redis_client=app.state.sync_redis_client,
    )

    # Create checkpointer using the existing Redis client
    app.state.checkpointer = create_checkpointer(app.state.redis_client)

    # Set the global checkpointer for use in agents
    set_global_checkpointer(app.state.checkpointer)

    await AsyncRedisSaver(redis_client=app.state.redis_client).asetup()

    yield


# get_user_id_from_token is now imported from auth0_config.py


app = FastAPI(
    title="Sambanova Agents Service",
    description="Service for Sambanova agents",
    version="0.0.1",
    lifespan=lifespan,
    root_path="/api",
)

# Add logging middleware first (so it wraps all other middleware)
app.add_middleware(LoggingMiddleware)


def get_allowed_origins():
    allowed_origins = os.getenv("ALLOWED_ORIGINS", "*").split(",")
    if not allowed_origins or (len(allowed_origins) == 1 and allowed_origins[0] == "*"):
        allowed_origins = ["*"]
    else:
        allowed_origins.extend(
            [
                "http://localhost:5173",
                "http://localhost:5174",
                "http://localhost:8000",
            ]
        )
    return allowed_origins


app.add_middleware(
    CORSMiddleware,
    allow_origins=get_allowed_origins(),
    allow_credentials=True,
    allow_methods=["*"],
    allow_headers=[
        "*",
        "x-sambanova-key",
        "x-exa-key",
        "x-serper-key",
        "x-user-id",
        "x-run-id",
    ],
    expose_headers=["content-type", "content-length"],
)


@app.get("/health")
async def health_check():
    """Health check endpoint for Kubernetes liveness and readiness probes."""
    try:
        # Check Redis connection
        await app.state.redis_client.ping()
        return JSONResponse(
            status_code=200,
            content={"status": "healthy", "message": "Service is running"},
        )
    except Exception as e:
        return JSONResponse(
            status_code=503, content={"status": "unhealthy", "message": str(e)}
        )


# WebSocket endpoint to handle user messages
@app.websocket("/chat")
async def websocket_endpoint(
    websocket: WebSocket,
    conversation_id: str = Query(..., description="Conversation ID"),
):
    """
    WebSocket endpoint for handling user chat messages.

    Args:
        websocket (WebSocket): The WebSocket connection.
        conversation_id (str): The ID of the conversation.
    """
    try:
        # Accept the connection first
        await websocket.accept()

        # Wait for authentication message
        auth_message = await websocket.receive_text()
        try:
            auth_data = json.loads(auth_message)
            if auth_data.get("type") != "auth":
                try:
                    await websocket.close(
                        code=4001, reason="Authentication message expected"
                    )
                except Exception as close_error:
                    logger.error(f"Error closing WebSocket: {str(close_error)}")
                return

            token = auth_data.get("token", "")
            if not token.startswith("Bearer "):
                try:
                    await websocket.close(
                        code=4001, reason="Invalid authentication token format"
                    )
                except Exception as close_error:
                    logger.error(f"Error closing WebSocket: {str(close_error)}")
                return

            # Extract the JWT token (remove "Bearer " prefix)
            jwt_token = token[7:]  # Remove "Bearer " prefix

            try:
                # Verify the token and get the payload
                token_payload = token_verifier.verify(jwt_token)
                # Extract user ID from the payload
                user_id = extract_user_id(token_payload)
            except Exception as auth_error:
                logger.error(f"Token verification failed: {str(auth_error)}")
                try:
                    await websocket.close(
                        code=4001, reason="Invalid authentication token"
                    )
                except Exception as close_error:
                    logger.error(f"Error closing WebSocket: {str(close_error)}")
                return

            # Verify conversation exists and belongs to user
            if not await app.state.redis_storage_service.verify_conversation_exists(
                user_id, conversation_id
            ):
                try:
                    await websocket.close(code=4004, reason="Conversation not found")
                except Exception as close_error:
                    logger.error(f"Error closing WebSocket: {str(close_error)}")
                return

            await app.state.manager.handle_websocket(
                websocket, user_id, conversation_id
            )
        except json.JSONDecodeError:
            try:
                await websocket.close(
                    code=4001, reason="Invalid authentication message format"
                )
            except Exception as close_error:
                logger.error(f"Error closing WebSocket: {str(close_error)}")
            return
    except WebSocketDisconnect as wsd:
        # Log normal disconnects at INFO level
        logger.info(
            f"[/chat/websocket] WebSocket disconnected: code={wsd.code}, reason='{wsd.reason}' - conversation_id: {conversation_id}"
        )
        # No need to attempt closing again, it's already disconnected.
    except Exception as e:
        # Log detailed information about the WebSocket state and error
        logger.error(f"[/chat/websocket] Error in WebSocket connection: {str(e)}")
        logger.error(
            f"[/chat/websocket] WebSocket state - client: {websocket.client_state}, application: {websocket.application_state}"
        )
        logger.error(
            f"[/chat/websocket] Connection details - conversation_id: {conversation_id}"
        )

        # Only attempt to close if the connection is still open
        try:
            if (
                websocket.client_state != WebSocketState.DISCONNECTED
                and websocket.application_state != WebSocketState.DISCONNECTED
            ):
                await websocket.close(code=4000, reason="Internal server error")
        except Exception as close_error:
            logger.error(f"Error closing WebSocket: {str(close_error)}")
            # Just log the error, don't re-raise


@app.post("/chat/init")
async def init_chat(
    chat_name: Optional[str] = None,
    user_id: str = Depends(get_current_user_id),
):
    """
    Initializes a new chat session and stores the provided API keys.
    Returns a chat ID for subsequent interactions.

    Args:
        chat_name (Optional[str]): Optional name for the chat. If not provided, a default will be used.
        token_data (HTTPAuthorizationCredentials): The authentication token data
    """
    # Get and verify authenticated user
    if not user_id:
        return JSONResponse(
            status_code=401, content={"error": "Invalid authentication token"}
        )

    try:
        # Generate a unique chat ID
        conversation_id = str(uuid.uuid4())

        # Use provided chat name or default
        timestamp = time.time()

        # Store chat metadata
        metadata = {
            "conversation_id": conversation_id,
            **({"name": chat_name} if chat_name else {}),
            "created_at": timestamp,
            "updated_at": timestamp,
            "user_id": user_id,
        }
        chat_meta_key = f"chat_metadata:{user_id}:{conversation_id}"
        await app.state.redis_client.set(chat_meta_key, json.dumps(metadata), user_id)

        # Add to user's conversation list
        user_chats_key = f"user_chats:{user_id}"
        await app.state.redis_client.zadd(user_chats_key, {conversation_id: timestamp})

        return JSONResponse(
            status_code=200,
            content={
                "conversation_id": conversation_id,
                "name": chat_name,
                "created_at": timestamp,
                "assistant_message": "Hello! How can I help you today?",
            },
        )

    except Exception as e:
        logger.error(f"Error initializing chat: {str(e)}")
        return JSONResponse(
            status_code=500,
            content={"error": f"Failed to initialize chat: {str(e)}"},
        )


@app.get("/chat/history/{conversation_id}")
async def get_conversation_messages(
    conversation_id: str,
    user_id: str = Depends(get_current_user_id),
):
    """
    Retrieve all messages for a specific conversation.

    Args:
        user_id (str): The ID of the user
        conversation_id (str): The ID of the conversation
        token_data (HTTPAuthorizationCredentials): The authentication token data
    """
    if not user_id:
        return JSONResponse(
            status_code=401, content={"error": "Invalid authentication token"}
        )

    try:
        # Verify chat exists and belongs to user
        if not await app.state.redis_storage_service.verify_conversation_exists(
            user_id, conversation_id
        ):
            return JSONResponse(
                status_code=404,
                content={"error": "Chat not found or access denied"},
            )

        messages = await app.state.redis_storage_service.get_messages(
            user_id, conversation_id
        )

        if not messages:
            return JSONResponse(status_code=200, content={"messages": []})

        # Sort messages by timestamp
        messages.sort(key=lambda x: x.get("timestamp", ""))

        return JSONResponse(status_code=200, content={"messages": messages})

    except Exception as e:
        logger.error(
            f"Error retrieving messages: {str(e)}", conversation_id=conversation_id
        )
        return JSONResponse(
            status_code=500,
            content={"error": f"Failed to retrieve messages: {str(e)}"},
        )


@app.get("/chat/list")
async def list_chats(
    user_id: str = Depends(get_current_user_id),
):
    """
    Get list of all chats for a user, sorted by most recent first.

    Args:
        user_id (str): The ID of the user
        token_data (HTTPAuthorizationCredentials): The authentication token data
    """
    try:
<<<<<<< HEAD
=======
        start_time = time.time()
        user_id = get_user_id_from_token(token_data)
>>>>>>> de2fb4aa
        if not user_id:
            return JSONResponse(
                status_code=401,
                content={"error": "Invalid authentication token"},
            )

        # Get all conversation IDs for the user, sorted by most recent
        user_chats_key = f"user_chats:{user_id}"
        conversation_ids = await app.state.redis_client.zrevrange(user_chats_key, 0, -1)

        if not conversation_ids:
            return JSONResponse(status_code=200, content={"chats": []})

        # Optimize: Use controlled concurrent Redis calls to avoid connection pool exhaustion
        meta_keys = [
            f"chat_metadata:{user_id}:{conv_id}" for conv_id in conversation_ids
        ]

        # Limit concurrent connections to prevent pool exhaustion
        # Use environment variable or default to 5 for safety
        max_concurrent_connections = int(
            os.getenv("REDIS_MAX_CONCURRENT_CONNECTIONS", "5")
        )
        semaphore = asyncio.Semaphore(max_concurrent_connections)

        logger.debug(
            f"Using max {max_concurrent_connections} concurrent Redis connections for user {user_id}"
        )

        async def get_metadata_with_semaphore(meta_key):
            async with semaphore:
                return await app.state.redis_client.get(meta_key, user_id)

        # Try concurrent approach first
        try:
            # Execute metadata retrieval calls with controlled concurrency
            meta_data_tasks = [
                get_metadata_with_semaphore(meta_key) for meta_key in meta_keys
            ]
            meta_data_results = await asyncio.gather(
                *meta_data_tasks, return_exceptions=True
            )

            # Check if we got connection errors
            connection_errors = [
                r
                for r in meta_data_results
                if isinstance(r, Exception) and "Too many connections" in str(r)
            ]
            if connection_errors:
                logger.warning(
                    f"Connection pool exhausted, falling back to sequential calls for user {user_id}"
                )
                raise Exception("Connection pool exhausted")

        except Exception as e:
            # Fallback to sequential calls if concurrent approach fails
            logger.info(f"Using sequential Redis calls for user {user_id}")
            meta_data_results = []
            for meta_key in meta_keys:
                try:
                    result = await app.state.redis_client.get(meta_key, user_id)
                    meta_data_results.append(result)
                except Exception as get_error:
                    logger.error(
                        f"Failed to get metadata for key {meta_key}: {get_error}"
                    )
                    meta_data_results.append(None)

        # Process results
        chats = []
        for i, meta_data in enumerate(meta_data_results):
            if isinstance(meta_data, Exception):
                logger.error(
                    f"Failed to get metadata for conversation {conversation_ids[i]}: {meta_data}"
                )
                continue

            if meta_data:
                try:
                    data = json.loads(meta_data)
                    if "name" not in data:
                        data["name"] = ""
                    chats.append(data)
                except json.JSONDecodeError:
                    logger.error(
                        f"Failed to parse metadata for conversation {conversation_ids[i]}"
                    )
                    continue

        duration = time.time() - start_time
        logger.info(
            f"Retrieved {len(chats)} chats for user {user_id} in {duration:.3f}s",
            user_id=user_id,
            chat_count=len(chats),
            duration_ms=round(duration * 1000, 2),
        )

        return JSONResponse(status_code=200, content={"chats": chats})

    except Exception as e:
        logger.error(f"Error retrieving chats: {str(e)}")
        return JSONResponse(
            status_code=500,
            content={"error": f"Failed to retrieve chats: {str(e)}"},
        )


@app.delete("/chat/{conversation_id}")
async def delete_chat(
    conversation_id: str,
    user_id: str = Depends(get_current_user_id),
):
    """
    Delete a chat conversation and all its associated data.

    Args:
        user_id (str): The ID of the user
        conversation_id (str): The ID of the conversation to delete
        token_data (HTTPAuthorizationCredentials): The authentication token data
    """
    try:
        if not user_id:
            return JSONResponse(
                status_code=401,
                content={"error": "Invalid authentication token"},
            )

        # Verify chat exists and belongs to user
        if not await app.state.redis_storage_service.verify_conversation_exists(
            user_id, conversation_id
        ):
            return JSONResponse(
                status_code=404,
                content={"error": "Chat not found or access denied"},
            )

        # Get all messages in the conversation to find file references
        conversation_messages = await app.state.redis_storage_service.get_messages(
            user_id, conversation_id
        )

        # Collect all file IDs referenced in the conversation
        file_ids_to_delete = set()

        for message in conversation_messages:
            # Check files in additional_kwargs
            files = message.get("additional_kwargs", {}).get("files", [])
            file_ids_to_delete.update(files)

        # Delete all referenced files
        deleted_files = []
        failed_files = []

        for file_id in file_ids_to_delete:
            try:
                # Delete the file directly
                result = await app.state.redis_storage_service.delete_file(
                    user_id, file_id
                )
                if result:
                    deleted_files.append(file_id)
                    logger.info(f"Deleted file {file_id} as part of chat deletion")
                else:
                    failed_files.append(file_id)
                    logger.warning(
                        f"Failed to delete file {file_id} as part of chat deletion"
                    )

            except Exception as e:
                failed_files.append(file_id)
                logger.error(
                    f"Error deleting file {file_id} as part of chat deletion: {str(e)}"
                )

        # Close any active WebSocket connections for this chat
        connection = app.state.manager.get_connection(user_id, conversation_id)
        if connection:
            await connection.close(code=4000, reason="Chat deleted")
            app.state.manager.remove_connection(user_id, conversation_id)

        # Delete chat metadata
        await app.state.redis_storage_service.delete_all_user_data(
            user_id, conversation_id
        )

        # Log deletion summary
        logger.info(
            f"Chat deletion completed for {conversation_id}. "
            f"Deleted {len(deleted_files)} files, {len(failed_files)} files failed to delete",
            conversation_id=conversation_id,
            deleted_files_count=len(deleted_files),
            failed_files_count=len(failed_files),
        )

        return JSONResponse(
            status_code=200,
            content={
                "message": "Chat deleted successfully",
                "deleted_files_count": len(deleted_files),
                "failed_files_count": len(failed_files),
            },
        )

    except Exception as e:
        logger.error(f"Error deleting chat: {str(e)}", conversation_id=conversation_id)
        return JSONResponse(
            status_code=500,
            content={"error": f"Failed to delete chat: {str(e)}"},
        )


@app.post("/upload")
async def upload_document(
    file: UploadFile = File(...),
    user_id: str = Depends(get_current_user_id),
):
    """Upload and process a document or image file."""
    try:
        # Get and verify authenticated user
        if not user_id:
            return JSONResponse(
                status_code=401,
                content={"error": "Invalid authentication token"},
            )

        # Generate unique file ID
        file_id = str(uuid.uuid4())

        # Read file content
        content = await file.read()
        indexed = False
        vector_ids = []

        upload_time = time.time()
        if file.content_type == "application/pdf":
            file_blobs = await convert_ingestion_input_to_blob(content, file.filename)
            api_keys = await app.state.redis_storage_service.get_user_api_key(user_id)
            vector_ids = await ingest_runnable.ainvoke(
                file_blobs,
                {
                    "user_id": user_id,
                    "document_id": file_id,
                    "api_key": api_keys.sambanova_key,
                    "redis_client": app.state.sync_redis_client,
                },
            )
            logger.info("Indexed file successfully", file_id=file_id)
            indexed = True

        await app.state.redis_storage_service.put_file(
            user_id,
            file_id,
            data=content,
            filename=file.filename,
            format=file.content_type,
            upload_timestamp=upload_time,
            indexed=indexed,
            source="upload",
            vector_ids=vector_ids,
        )

        duration = time.time() - upload_time
        logger.info(
            "File uploaded successfully",
            file_id=file_id,
            duration_ms=round(duration * 1000, 2),
        )

        return JSONResponse(
            status_code=200,
            content={
                "message": "File uploaded successfully",
                "file": {
                    "file_id": file_id,
                    "filename": file.filename,
                    "type": file.content_type,
                    "created_at": upload_time,
                    "user_id": user_id,
                },
            },
        )

    except Exception as e:
        logger.error(f"Error processing file: {str(e)}")
        return JSONResponse(status_code=500, content={"error": str(e)})


@app.get("/files")
async def get_user_files(
    user_id: str = Depends(get_current_user_id),
):
    """Retrieve all documents and uploaded files for a user."""
    try:
<<<<<<< HEAD
=======
        start_time = time.time()
        user_id = get_user_id_from_token(token_data)
>>>>>>> de2fb4aa
        if not user_id:
            return JSONResponse(
                status_code=401,
                content={"error": "Invalid authentication token"},
            )

        files = await app.state.redis_storage_service.list_user_files(user_id)

        files.sort(key=lambda x: x.get("created_at", 0), reverse=True)

        duration = time.time() - start_time
        logger.info(
            f"Retrieved {len(files)} files for user {user_id} in {duration:.3f}s",
            user_id=user_id,
            file_count=len(files),
            duration_ms=round(duration * 1000, 2),
        )

        return JSONResponse(status_code=200, content={"documents": files})

    except Exception as e:
        logger.error(f"Error retrieving files: {str(e)}")
        return JSONResponse(status_code=500, content={"error": str(e)})


@app.get("/files/{file_id}")
async def get_file(
    file_id: str,
    user_id: str = Depends(get_current_user_id),
):
    """Serve a file by its ID for authenticated users."""
    try:
        if not user_id:
            return JSONResponse(
                status_code=401,
                content={"error": "Invalid authentication token"},
            )

        file_data, file_metadata = await app.state.redis_storage_service.get_file(
            user_id, file_id
        )

        if not file_data:
            return JSONResponse(
                status_code=404,
                content={"error": "File data not found"},
            )

        return Response(
            content=file_data,
            media_type=file_metadata["format"],
            headers={
                "Content-Disposition": f"inline; filename={file_metadata['filename']}"
            },
        )

    except Exception as e:
        logger.error(f"Error serving file: {str(e)}", file_id=file_id)
        return JSONResponse(status_code=500, content={"error": str(e)})


@app.delete("/files/{file_id}")
async def delete_file(
    file_id: str,
    user_id: str = Depends(get_current_user_id),
):
    """Delete a file (document or uploaded file) and its associated data."""
    try:
        if not user_id:
            return JSONResponse(
                status_code=401,
                content={"error": "Invalid authentication token"},
            )

        # If the file is indexed, delete its vectors from the vector store
        metadata = await app.state.redis_storage_service.get_file_metadata(
            user_id, file_id
        )

        if not metadata:
            logger.error("File metadata not found", file_id=file_id)
            return JSONResponse(
                status_code=404,
                content={"error": "File not found"},
            )

        if metadata and metadata.get("indexed"):
            vector_ids = metadata.get("vector_ids")
            if vector_ids:
                api_keys = await app.state.redis_storage_service.get_user_api_key(
                    user_id
                )
                if api_keys and api_keys.sambanova_key:
                    await app.state.redis_storage_service.delete_vectors(vector_ids)

        result = await app.state.redis_storage_service.delete_file(user_id, file_id)

        if not result:
            return JSONResponse(
                status_code=404,
                content={"error": "File not found or access denied"},
            )

        return JSONResponse(
            status_code=200,
            content={"message": "File deleted successfully"},
        )

    except Exception as e:
        logger.error(f"Error deleting file: {str(e)}", file_id=file_id)
        return JSONResponse(status_code=500, content={"error": str(e)})


@app.post("/set_api_keys")
async def set_api_keys(
    keys: APIKeys,
    user_id: str = Depends(get_current_user_id),
):
    """
    Store API keys for a user in Redis.

    Args:
        user_id (str): The ID of the user
        keys (APIKeys): The API keys to store
        token_data (HTTPAuthorizationCredentials): The authentication token data
    """
    try:
        if not user_id:
            return JSONResponse(
                status_code=401,
                content={"error": "Invalid authentication token"},
            )

        await app.state.redis_storage_service.set_user_api_key(user_id, keys)

        return JSONResponse(
            status_code=200, content={"message": "API keys stored successfully"}
        )

    except Exception as e:
        logger.error(f"Error storing API keys: {str(e)}")
        return JSONResponse(
            status_code=500,
            content={"error": f"Failed to store API keys: {str(e)}"},
        )


@app.get("/get_api_keys")
async def get_api_keys(
    user_id: str = Depends(get_current_user_id),
):
    """
    Retrieve stored API keys for a user.

    Args:
        user_id (str): The ID of the user
        token_data (HTTPAuthorizationCredentials): The authentication token data
    """
    try:
        if not user_id:
            return JSONResponse(
                status_code=401,
                content={"error": "Invalid authentication token"},
            )

        key_prefix = f"api_keys:{user_id}"
        stored_keys = await app.state.redis_client.hgetall(key_prefix, user_id)

        if not stored_keys:
            return JSONResponse(
                status_code=404,
                content={"error": "No API keys found for this user"},
            )

        return JSONResponse(
            status_code=200,
            content={
                "sambanova_key": stored_keys.get("sambanova_key", ""),
                "serper_key": stored_keys.get("serper_key", ""),
                "exa_key": stored_keys.get("exa_key", ""),
                "fireworks_key": stored_keys.get("fireworks_key", ""),
            },
        )

    except Exception as e:
        logger.error(f"Error retrieving API keys: {str(e)}")
        return JSONResponse(
            status_code=500,
            content={"error": f"Failed to retrieve API keys: {str(e)}"},
        )


@app.post("/chat/{conversation_id}/share")
async def create_conversation_share(
    conversation_id: str,
    token_data: HTTPAuthorizationCredentials = Depends(clerk_auth_guard),
):
    """Create a new share link for a conversation (like ChatGPT)"""
    try:
        user_id = get_user_id_from_token(token_data)
        if not user_id:
            return JSONResponse(
                status_code=401, content={"error": "Invalid authentication token"}
            )

        share_token = await app.state.redis_storage_service.create_share(
            user_id, conversation_id
        )

        return JSONResponse(
            status_code=201,
            content={
                "share_url": f"/share/{share_token}",
                "share_token": share_token,
                "message": "Share created successfully",
            },
        )

    except ValueError as e:
        return JSONResponse(status_code=404, content={"error": str(e)})
    except Exception as e:
        logger.error(f"Error creating share: {str(e)}")
        return JSONResponse(status_code=500, content={"error": str(e)})


@app.get("/share/{share_token}")
async def get_shared_conversation(share_token: str):
    """Get shared conversation (public access, no authentication required)"""
    try:
        shared_conversation = (
            await app.state.redis_storage_service.get_shared_conversation(share_token)
        )

        if not shared_conversation:
            return JSONResponse(
                status_code=404, content={"error": "Shared conversation not found"}
            )

        return JSONResponse(status_code=200, content=shared_conversation)

    except Exception as e:
        logger.error(f"Error accessing shared conversation: {str(e)}")
        return JSONResponse(status_code=500, content={"error": str(e)})


@app.get("/share/{share_token}/files/{file_id}")
async def get_shared_file(share_token: str, file_id: str):
    """Get file from shared conversation (public access, no authentication required)"""
    try:
        # First verify the share token is valid and get the original user/conversation
        shared_conversation = (
            await app.state.redis_storage_service.get_shared_conversation(share_token)
        )

        if not shared_conversation:
            return JSONResponse(
                status_code=404, content={"error": "Shared conversation not found"}
            )

        # Get the original user_id and conversation_id from the shared conversation
        original_user_id = shared_conversation.get("user_id")
        conversation_id = shared_conversation.get("conversation_id")

        if not original_user_id or not conversation_id:
            return JSONResponse(
                status_code=404, content={"error": "Invalid shared conversation data"}
            )

        # Get the conversation messages to verify the file is actually part of this conversation
        conversation_messages = await app.state.redis_storage_service.get_messages(
            original_user_id, conversation_id
        )

        # Check if the file_id is referenced in any message in this conversation
        file_referenced_in_conversation = False
        for message in conversation_messages:
            # Parse file references from the message content
            files = message.get("additional_kwargs", {}).get("files", [])
            if file_id in files:
                file_referenced_in_conversation = True
                break

        if not file_referenced_in_conversation:
            return JSONResponse(
                status_code=403,
                content={"error": "File not part of this shared conversation"},
            )

        # Get the file data using the original user's context
        file_data, file_metadata = await app.state.redis_storage_service.get_file(
            original_user_id, file_id
        )

        if not file_data:
            return JSONResponse(
                status_code=404,
                content={"error": "File not found in shared conversation"},
            )

        return Response(
            content=file_data,
            media_type=file_metadata["format"],
            headers={
                "Content-Disposition": f"inline; filename={file_metadata['filename']}"
            },
        )

    except Exception as e:
        logger.error(
            f"Error serving shared file: {str(e)}",
            share_token=share_token,
            file_id=file_id,
        )
        return JSONResponse(status_code=500, content={"error": str(e)})


@app.get("/chat/{conversation_id}/shares")
async def list_conversation_shares(
    conversation_id: str,
    token_data: HTTPAuthorizationCredentials = Depends(clerk_auth_guard),
):
    """List all shares for a conversation"""
    try:
        user_id = get_user_id_from_token(token_data)
        if not user_id:
            return JSONResponse(
                status_code=401, content={"error": "Invalid authentication token"}
            )

        # Verify user owns the conversation
        if not await app.state.redis_storage_service.verify_conversation_exists(
            user_id, conversation_id
        ):
            return JSONResponse(
                status_code=404, content={"error": "Conversation not found"}
            )

        # Get all user's shares and filter for this conversation
        all_shares = await app.state.redis_storage_service.get_user_shares(user_id)
        conversation_shares = [
            share for share in all_shares if share["conversation_id"] == conversation_id
        ]

        return JSONResponse(status_code=200, content={"shares": conversation_shares})

    except Exception as e:
        logger.error(f"Error listing shares: {str(e)}")
        return JSONResponse(status_code=500, content={"error": str(e)})


@app.delete("/share/{share_token}")
async def delete_share(
    share_token: str,
    token_data: HTTPAuthorizationCredentials = Depends(clerk_auth_guard),
):
    """Delete a share (owner only)"""
    try:
        user_id = get_user_id_from_token(token_data)
        if not user_id:
            return JSONResponse(
                status_code=401, content={"error": "Invalid authentication token"}
            )

        success = await app.state.redis_storage_service.delete_share(
            user_id, share_token
        )

        if not success:
            return JSONResponse(
                status_code=404, content={"error": "Share not found or access denied"}
            )

        return JSONResponse(
            status_code=200, content={"message": "Share deleted successfully"}
        )

    except Exception as e:
        logger.error(f"Error deleting share: {str(e)}")
        return JSONResponse(status_code=500, content={"error": str(e)})


@app.delete("/user/data")
async def delete_user_data(
    user_id: str = Depends(get_current_user_id),
):
    """
    Delete all data associated with the authenticated user.
    This includes all conversations, documents, and API keys.

    Args:
        token_data (HTTPAuthorizationCredentials): The authentication token data
    """
    try:
        if not user_id:
            return JSONResponse(
                status_code=401,
                content={"error": "Invalid authentication token"},
            )

        # 1. Delete all conversations
        user_chats_key = f"user_chats:{user_id}"
        conversation_ids = await app.state.redis_client.zrange(user_chats_key, 0, -1)

        for conversation_id in conversation_ids:
            # Close any active WebSocket connections
            connection = app.state.manager.get_connection(user_id, conversation_id)
            if connection:
                await connection.close(code=4000, reason="User data deleted")
                app.state.manager.remove_connection(user_id, conversation_id)

            # Delete chat metadata and messages
            meta_key = f"chat_metadata:{user_id}:{conversation_id}"
            message_key = f"messages:{user_id}:{conversation_id}"
            await app.state.redis_client.delete(meta_key)
            await app.state.redis_client.delete(message_key)

        # Delete the user's chat list
        await app.state.redis_client.delete(user_chats_key)

        # 2. Delete all documents
        user_docs_key = f"user_documents:{user_id}"
        doc_ids = await app.state.redis_client.smembers(user_docs_key)

        for doc_id in doc_ids:
            # Delete document metadata and chunks
            doc_key = f"document:{doc_id}"
            chunks_key = f"document_chunks:{doc_id}"
            await app.state.redis_client.delete(doc_key)
            await app.state.redis_client.delete(chunks_key)

        # Delete the user's document list
        await app.state.redis_client.delete(user_docs_key)

        # 3. Delete API keys
        key_prefix = f"api_keys:{user_id}"
        await app.state.redis_client.delete(key_prefix)

        return JSONResponse(
            status_code=200,
            content={"message": "All user data deleted successfully"},
        )

    except Exception as e:
        logger.error(f"Error deleting user data: {str(e)}")
        return JSONResponse(
            status_code=500,
            content={"error": f"Failed to delete user data: {str(e)}"},
        )<|MERGE_RESOLUTION|>--- conflicted
+++ resolved
@@ -392,11 +392,7 @@
         token_data (HTTPAuthorizationCredentials): The authentication token data
     """
     try:
-<<<<<<< HEAD
-=======
         start_time = time.time()
-        user_id = get_user_id_from_token(token_data)
->>>>>>> de2fb4aa
         if not user_id:
             return JSONResponse(
                 status_code=401,
@@ -691,11 +687,7 @@
 ):
     """Retrieve all documents and uploaded files for a user."""
     try:
-<<<<<<< HEAD
-=======
         start_time = time.time()
-        user_id = get_user_id_from_token(token_data)
->>>>>>> de2fb4aa
         if not user_id:
             return JSONResponse(
                 status_code=401,
